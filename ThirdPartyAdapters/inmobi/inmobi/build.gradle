plugins {
    id "com.jfrog.bintray" version "1.8.1"
}
apply plugin: 'com.android.library'
apply plugin: 'maven-publish'

/**
 * Extra properties used by the project.
 */
ext {
    // String property to store version name.
<<<<<<< HEAD
    stringVersion = "7.3.0.0"
=======
    stringVersion = "7.2.9.0"
>>>>>>> 329e02cd
    // String property to store group id.
    stringGroupId = "com.google.ads.mediation"
}

android {
    compileSdkVersion 28
<<<<<<< HEAD

    defaultConfig {
        minSdkVersion 15
        targetSdkVersion 28
        versionCode 7030000
=======
    buildToolsVersion "26.0.3"

    defaultConfig {
        minSdkVersion 14
        targetSdkVersion 28
        versionCode 7020900
>>>>>>> 329e02cd
        versionName stringVersion
    }
    buildTypes {
        release {
            minifyEnabled false
            proguardFiles getDefaultProguardFile('proguard-android.txt'), 'proguard-rules.pro'
        }
    }
}

dependencies {
<<<<<<< HEAD
    implementation fileTree(dir: 'libs', include: ['*.jar'])
    implementation 'androidx.appcompat:appcompat:1.0.2'
    implementation 'com.inmobi.monetization:inmobi-ads:7.3.0'
    implementation 'com.squareup.picasso:picasso:2.5.2'
    implementation 'com.google.android.gms:play-services-ads:18.1.0'
    implementation 'com.google.android.gms:play-services-location:17.0.0'
=======
    implementation 'androidx.appcompat:appcompat:1.0.2'
    implementation 'com.inmobi.monetization:inmobi-ads:7.2.9'
    implementation 'com.squareup.picasso:picasso:2.5.2'
    implementation 'com.google.android.gms:play-services-ads:18.1.1'
    implementation 'com.google.android.gms:play-services-location:17.0.0'
    implementation 'com.google.android.gms:play-services-plus:17.0.0'
>>>>>>> 329e02cd
}

/**
 * Jar task to make a sources jar.
 */
task sourcesJar (type: Jar) {
    classifier = 'sources'
    from android.sourceSets.main.java.srcDirs
}

/**
 * Publish closure consisting of maven publications that will be published using bintrayUpload.
 */
publishing {
    publications {
        inmobiPublications(MavenPublication) {
            groupId = stringGroupId
            artifactId = project.name
            version = stringVersion

            // Add the aar artifact to publication.
            artifact("$buildDir/outputs/aar/${project.getName()}-release.aar") {
                builtBy build
            }

            // Add the sources jar artifact to the publication.
            artifact(sourcesJar)

            // Add the required dependencies to the published `pom.xml` file.
            pom.withXml {
                final dependenciesNode = asNode().appendNode('dependencies')
                configurations.implementation.allDependencies.each {
                    // Exclude filetree dependencies.
                    if (it.name != 'unspecified') {
                        println("Adding dependency: " + it.group + ":" + it.name + ":" + it.version)

                        final dependencyNode = dependenciesNode.appendNode('dependency')
                        dependencyNode.appendNode('groupId', it.group)
                        dependencyNode.appendNode('artifactId', it.name)
                        dependencyNode.appendNode('version', it.version)
                        if (it.artifacts.size() > 0) {
                            dependencyNode.appendNode('type', it.artifacts[0].type)
                        }
                    }
                }
            }
        }
    }
}

/**
 * Bintray closure needed to run the buntrayUpload task.
 *
 * Usage:
 * ./gradlew bintrayUpload -PbintrayUser=YOUR_BINTRAY_USER_ID -PbintrayApiKey=YOUR_BINTRAY_API_KEY
 *
 * The Bintray User ID and API key can be added to your system environment variables as BINTRAY_USER
 * and BINTRAY_API_KEY respectively, and the command could be reduced to:
 * ./gradlew bintrayUpload
 */
bintray {
    user = project.hasProperty('bintrayUser') ? project.property('bintrayUser')
            : System.getenv('BINTRAY_USER')
    key = project.hasProperty('bintrayApiKey') ? project.property('bintrayApiKey')
            : System.getenv('BINTRAY_API_KEY')
    publications = ['inmobiPublications']

    dryRun = false // Deploy after running.
    publish = false // Don't auto publish after deploying.

    pkg {
        repo = 'mobile-ads-adapters-android'
        name = "${stringGroupId}.${project.name}" // Display name for the package.
        userOrg = 'google'
        desc = 'InMobi adapter for Google Mobile Ads mediation.'
        licenses = ['Apache-2.0']
        websiteUrl = 'https://developers.google.com/admob/android/mediation/inmobi'
        vcsUrl = 'https://github.com/googleads/googleads-mobile-android-mediation.git'
        issueTrackerUrl = 'https://github.com/googleads/googleads-mobile-android-mediation/issues'
        githubRepo = 'googleads/googleads-mobile-android-mediation'
        version {
            name = stringVersion
        }
    }
}

/**
 * Add dependency tasks for bintrayUpload. The project needs to be built before bintrayUpload
 * task is run.
 */
bintrayUpload.dependsOn(clean, build)
bintrayUpload.mustRunAfter build
build.mustRunAfter clean<|MERGE_RESOLUTION|>--- conflicted
+++ resolved
@@ -9,31 +9,18 @@
  */
 ext {
     // String property to store version name.
-<<<<<<< HEAD
     stringVersion = "7.3.0.0"
-=======
-    stringVersion = "7.2.9.0"
->>>>>>> 329e02cd
     // String property to store group id.
     stringGroupId = "com.google.ads.mediation"
 }
 
 android {
     compileSdkVersion 28
-<<<<<<< HEAD
 
     defaultConfig {
         minSdkVersion 15
         targetSdkVersion 28
         versionCode 7030000
-=======
-    buildToolsVersion "26.0.3"
-
-    defaultConfig {
-        minSdkVersion 14
-        targetSdkVersion 28
-        versionCode 7020900
->>>>>>> 329e02cd
         versionName stringVersion
     }
     buildTypes {
@@ -45,21 +32,12 @@
 }
 
 dependencies {
-<<<<<<< HEAD
     implementation fileTree(dir: 'libs', include: ['*.jar'])
     implementation 'androidx.appcompat:appcompat:1.0.2'
     implementation 'com.inmobi.monetization:inmobi-ads:7.3.0'
     implementation 'com.squareup.picasso:picasso:2.5.2'
-    implementation 'com.google.android.gms:play-services-ads:18.1.0'
-    implementation 'com.google.android.gms:play-services-location:17.0.0'
-=======
-    implementation 'androidx.appcompat:appcompat:1.0.2'
-    implementation 'com.inmobi.monetization:inmobi-ads:7.2.9'
-    implementation 'com.squareup.picasso:picasso:2.5.2'
     implementation 'com.google.android.gms:play-services-ads:18.1.1'
     implementation 'com.google.android.gms:play-services-location:17.0.0'
-    implementation 'com.google.android.gms:play-services-plus:17.0.0'
->>>>>>> 329e02cd
 }
 
 /**
