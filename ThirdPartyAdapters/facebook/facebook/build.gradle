--- conflicted
+++ resolved
@@ -33,11 +33,7 @@
 dependencies {
     implementation 'androidx.annotation:annotation:1.1.0'
 
-<<<<<<< HEAD
-    implementation 'com.google.android.gms:play-services-ads:18.3.0'
-=======
     implementation 'com.google.android.gms:play-services-ads:19.0.1'
->>>>>>> 2a78eaaf
     implementation 'com.facebook.android:audience-network-sdk:5.8.0'
 }
 
