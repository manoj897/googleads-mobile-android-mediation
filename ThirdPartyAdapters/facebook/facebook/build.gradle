plugins {
    id "com.jfrog.bintray" version "1.7.3"
}
apply plugin: 'com.android.library'
apply plugin: 'maven-publish'

/**
 * Extra properties used by the project.
 */
ext {
    // String property to store version name.
<<<<<<< HEAD
    stringVersion = "5.1.1.1"
=======
    stringVersion = "5.2.0.0"
>>>>>>> d6772119
    // String property to store group id.
    stringGroupId = "com.google.ads.mediation"
}

android {
    compileSdkVersion 26
    buildToolsVersion '26.0.3'
    defaultConfig {
        minSdkVersion 14
        targetSdkVersion 26
<<<<<<< HEAD
        versionCode 51101
=======
        versionCode 52000
>>>>>>> d6772119
        versionName stringVersion
    }
    buildTypes {
        release {
            minifyEnabled false
            proguardFiles getDefaultProguardFile('proguard-android.txt'), 'proguard-rules.pro'
        }
    }
}

dependencies {
    implementation 'com.android.support:recyclerview-v7:26.1.0'
    implementation 'com.google.android.gms:play-services-ads:17.1.1'
    implementation 'com.facebook.android:audience-network-sdk:5.2.0'
}

/**
 * Jar task to make a sources jar.
 */
task sourcesJar (type: Jar) {
    classifier = 'sources'
    from android.sourceSets.main.java.srcDirs
}

/**
 * Publish closure consisting of maven publications that will be published using bintrayUpload.
 */
publishing {
    publications {
        facebookPublications(MavenPublication) {
            groupId = stringGroupId
            artifactId = project.name
            version = stringVersion

            // Add the aar artifact to publication.
            artifact("$buildDir/outputs/aar/${project.getName()}-release.aar") {
                builtBy build
            }

            // Add the sources jar artifact to the publication.
            artifact(sourcesJar)
        }
    }
}

/**
 * Bintray closure needed to run the buntrayUpload task.
 *
 * Usage:
 * ./gradlew bintrayUpload -PbintrayUser=YOUR_BINTRAY_USER_ID -PbintrayApiKey=YOUR_BINTRAY_API_KEY
 *
 * The Bintray User ID and API key can be added to your system environment variables as BINTRAY_USER
 * and BINTRAY_API_KEY respectively, and the command could be reduced to:
 * ./gradlew bintrayUpload
 */
bintray {
    user = project.hasProperty('bintrayUser') ? project.property('bintrayUser')
            : System.getenv('BINTRAY_USER')
    key = project.hasProperty('bintrayApiKey') ? project.property('bintrayApiKey')
            : System.getenv('BINTRAY_API_KEY')
    publications = ['facebookPublications']

    dryRun = false // Deploy after running.
    publish = false // Don't auto publish after deploying.

    pkg {
        repo = 'mobile-ads-adapters-android'
        name = "${stringGroupId}.${project.name}" // Display name for the package.
        userOrg = 'google'
        desc = 'Facebook adapter for Google Mobile Ads mediation.'
        licenses = ['Apache-2.0']
        websiteUrl = 'https://developers.google.com/admob/android/mediation/facebook'
        vcsUrl = 'https://github.com/googleads/googleads-mobile-android-mediation.git'
        issueTrackerUrl = 'https://github.com/googleads/googleads-mobile-android-mediation/issues'
        githubRepo = 'googleads/googleads-mobile-android-mediation'
        version {
            name = stringVersion
        }
    }
}

/**
 * Add dependency tasks for bintrayUpload. The project needs to be built before bintrayUpload
 * task is run.
 */
bintrayUpload.dependsOn(clean, build)
bintrayUpload.mustRunAfter build
build.mustRunAfter clean<|MERGE_RESOLUTION|>--- conflicted
+++ resolved
@@ -9,11 +9,7 @@
  */
 ext {
     // String property to store version name.
-<<<<<<< HEAD
-    stringVersion = "5.1.1.1"
-=======
     stringVersion = "5.2.0.0"
->>>>>>> d6772119
     // String property to store group id.
     stringGroupId = "com.google.ads.mediation"
 }
@@ -24,11 +20,7 @@
     defaultConfig {
         minSdkVersion 14
         targetSdkVersion 26
-<<<<<<< HEAD
-        versionCode 51101
-=======
         versionCode 52000
->>>>>>> d6772119
         versionName stringVersion
     }
     buildTypes {
