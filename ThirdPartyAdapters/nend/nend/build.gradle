--- conflicted
+++ resolved
@@ -23,14 +23,8 @@
     defaultConfig {
         minSdkVersion 14
         targetSdkVersion 25
-<<<<<<< HEAD
-        versionCode 1
-        versionName "4.0.2.0"
-
-=======
         versionCode 4020
         versionName stringVersion
->>>>>>> 6185e2b4
     }
 
     buildTypes {
@@ -47,9 +41,6 @@
     implementation 'com.google.android.gms:play-services-ads:11.6.2'
     // nendSDK
     implementation 'net.nend.android:nend-sdk:4.0.2'
-<<<<<<< HEAD
-}
-=======
 }
 
 /**
@@ -123,5 +114,4 @@
  */
 bintrayUpload.dependsOn(clean, build)
 bintrayUpload.mustRunAfter build
-build.mustRunAfter clean
->>>>>>> 6185e2b4
+build.mustRunAfter clean