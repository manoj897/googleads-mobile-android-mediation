package com.google.ads.mediation.nend;

import android.app.Activity;
import android.content.Context;
import android.content.res.Resources;
import android.os.Bundle;
import android.text.TextUtils;
import android.util.DisplayMetrics;
import android.util.Log;
import android.view.Gravity;
import android.view.View;
import android.view.ViewGroup;
import android.view.ViewTreeObserver;
import android.webkit.WebView;
import android.widget.FrameLayout;

import androidx.annotation.NonNull;
<<<<<<< HEAD

=======
import androidx.annotation.Nullable;
>>>>>>> 8bda6fe2
import com.google.android.gms.ads.AdRequest;
import com.google.android.gms.ads.AdSize;
import com.google.android.gms.ads.MediationUtils;
import com.google.android.gms.ads.mediation.MediationAdRequest;
import com.google.android.gms.ads.mediation.MediationBannerAdapter;
import com.google.android.gms.ads.mediation.MediationBannerListener;
import com.google.android.gms.ads.mediation.MediationInterstitialAdapter;
import com.google.android.gms.ads.mediation.MediationInterstitialListener;
import com.google.android.gms.ads.mediation.OnContextChangedListener;

import net.nend.android.NendAdInformationListener;
import net.nend.android.NendAdInterstitial;
import net.nend.android.NendAdInterstitial.NendAdInterstitialClickType;
import net.nend.android.NendAdInterstitial.NendAdInterstitialShowResult;
import net.nend.android.NendAdInterstitial.NendAdInterstitialStatusCode;
import net.nend.android.NendAdInterstitial.OnCompletionListener;
import net.nend.android.NendAdInterstitialVideo;
import net.nend.android.NendAdVideo;
import net.nend.android.NendAdVideoListener;
import net.nend.android.NendAdView;
import net.nend.android.NendAdView.NendError;

import java.lang.ref.WeakReference;
import java.util.ArrayList;

/**
 * The {@link NendAdapter} class is used to load and show Nend interstitial and banner ads.
 */
@SuppressWarnings("unused")
public class NendAdapter extends NendMediationAdapter
    implements MediationBannerAdapter, MediationInterstitialAdapter, NendAdInformationListener,
    OnContextChangedListener {

  private NendAdView mNendAdView;
  private MediationBannerListener mListener;

  private NendAdInterstitialVideo mNendAdInterstitialVideo;
  private MediationInterstitialListener mListenerInterstitial;

  private FrameLayout smartBannerAdjustContainer;
  private ViewTreeObserver.OnGlobalLayoutListener globalLayoutListener;
  private int smartBannerWidthPixel;
  private int smartBannerHeightPixel;

  static final String KEY_INTERSTITIAL_TYPE = "key_interstitial_type";

  public enum InterstitialType {
    TYPE_VIDEO,
    TYPE_NORMAL
  }

  private enum InterstitialVideoStatus {
    PLAYING,
    PLAYING_WHEN_CLICKED,
    STOPPED
  }

  private InterstitialVideoStatus mInterstitialVideoStatus = InterstitialVideoStatus.PLAYING;

  private WeakReference<Activity> mActivityWeakReference;

  private boolean mIsDetached = false;
  private boolean mIsRequireLoadAd = false;

  private boolean mIsRequestBannerAd = false;
  private boolean mIsPausingWebView = false;

  private View.OnAttachStateChangeListener mAttachStateChangeListener =
      new View.OnAttachStateChangeListener() {
        @Override
        public void onViewAttachedToWindow(View view) {
          mNendAdView.setListener(NendAdapter.this);
          if (mIsRequireLoadAd) {
            mNendAdView.loadAd();
            mIsRequireLoadAd = false;
          }
          mIsDetached = false;
        }

        @Override
        public void onViewDetachedFromWindow(View view) {
          mIsDetached = true;
        }
      };

  private void requireLoadAd() {
    if (mIsDetached && !mIsRequireLoadAd) {
      mIsRequireLoadAd = true;
    }
  }

  @Override
  public void onDestroy() {
    synchronized (this) {
      if (smartBannerAdjustContainer != null) {
        removeOnGlobalLayoutListener(
                smartBannerAdjustContainer.getViewTreeObserver(), globalLayoutListener);
        smartBannerAdjustContainer = null;
      }
    }
    globalLayoutListener = null;
    mNendAdView = null;
    mListener = null;
    mListenerInterstitial = null;
    if (mActivityWeakReference != null) {
      mActivityWeakReference.clear();
      mActivityWeakReference = null;
    }
    if (mNendAdInterstitialVideo != null) {
      mNendAdInterstitialVideo.releaseAd();
      mNendAdInterstitialVideo = null;
    }
  }

  @Override
  public void onPause() {
    if (mNendAdView != null) {
      if (mNendAdView.getChildAt(0) instanceof WebView) {
        mIsPausingWebView = true;
      }
      mNendAdView.pause();
      requireLoadAd();
    }
  }

  @Override
  public void onResume() {
    if (mNendAdView != null) {
      if (mIsPausingWebView) {
        mNendAdView.resume();
      }
      requireLoadAd();
      mIsPausingWebView = false;
    }
  }

  @Override
  public void requestInterstitialAd(Context context,
      MediationInterstitialListener listener,
      Bundle serverParameters,
      MediationAdRequest mediationAdRequest,
      Bundle mediationExtras) {
    mListenerInterstitial = listener;

    if (!(context instanceof Activity)) {
      Log.w(TAG, "Failed to request ad from Nend: Context not an Activity.");
      adFailedToLoad(AdRequest.ERROR_CODE_INVALID_REQUEST);
      return;
    }

    AdUnitMapper mapper = AdUnitMapper.createAdUnitMapper(serverParameters);
    if (mapper == null) {
      Log.w(TAG, "Failed to request ad from Nend: Your request has not valid Spot ID or API Key.");
      adFailedToLoad(AdRequest.ERROR_CODE_INVALID_REQUEST);
      return;
    }

    mActivityWeakReference = new WeakReference<>((Activity) context);

    if (mediationExtras != null) {
      final InterstitialType type =
          (InterstitialType) mediationExtras.getSerializable(KEY_INTERSTITIAL_TYPE);
      if (type == InterstitialType.TYPE_VIDEO) {
        requestNendInterstialVideo(context, mapper.apiKey, mapper.spotId,
            mediationExtras.getString(KEY_USER_ID, ""),
            mediationAdRequest);
        return;
      }
    }

    requestNendInterstitial(context, mapper.apiKey, mapper.spotId);
  }

  private void requestNendInterstitial(Context context, String apikey, int spotId) {
    NendAdInterstitial.loadAd(context, apikey, spotId);
    NendAdInterstitial.isAutoReloadEnabled = false;
    NendAdInterstitial.setListener(new OnCompletionListener() {
      @Override
      public void onCompletion(NendAdInterstitialStatusCode status) {
        switch (status) {
          case SUCCESS:
            adLoaded();
            break;
          case FAILED_AD_DOWNLOAD:
            adFailedToLoad(AdRequest.ERROR_CODE_INVALID_REQUEST);
            break;
          case FAILED_AD_REQUEST:
            adFailedToLoad(AdRequest.ERROR_CODE_INVALID_REQUEST);
            break;
          case INVALID_RESPONSE_TYPE:
            adFailedToLoad(AdRequest.ERROR_CODE_INTERNAL_ERROR);
            break;
        }
      }
    });
  }

  private void requestNendInterstialVideo(Context context,
      String apikey,
      int spotId,
      String userId,
      MediationAdRequest mediationAdRequest) {
    mNendAdInterstitialVideo = new NendAdInterstitialVideo(context, spotId, apikey);
    mNendAdInterstitialVideo.setMediationName(MEDIATION_NAME_ADMOB);
    if (!TextUtils.isEmpty(userId)) {
      mNendAdInterstitialVideo.setUserId(userId);
    }
    mNendAdInterstitialVideo.setAdListener(new NendAdVideoListener() {
      @Override
      public void onLoaded(@NonNull NendAdVideo nendAdVideo) {
        adLoaded();
      }

      @Override
      public void onFailedToLoad(@NonNull NendAdVideo nendAdVideo, int errorCode) {
        adFailedToLoad(ErrorUtil.convertErrorCodeFromNendVideoToAdMob(errorCode));
      }

      @Override
      public void onFailedToPlay(@NonNull NendAdVideo nendAdVideo) {
        Log.w(TAG, "Interstitial video ad failed to play...");
      }

      @Override
      public void onShown(@NonNull NendAdVideo nendAdVideo) {
        adOpened();
      }

      @Override
      public void onClosed(@NonNull NendAdVideo nendAdVideo) {
        adClosed();
        if (mInterstitialVideoStatus == InterstitialVideoStatus.PLAYING_WHEN_CLICKED) {
          adLeftApplication();
        }
      }

      @Override
      public void onStarted(@NonNull NendAdVideo nendAdVideo) {
        mInterstitialVideoStatus = InterstitialVideoStatus.PLAYING;
      }

      @Override
      public void onStopped(@NonNull NendAdVideo nendAdVideo) {
        if (mInterstitialVideoStatus != InterstitialVideoStatus.PLAYING_WHEN_CLICKED) {
          mInterstitialVideoStatus = InterstitialVideoStatus.STOPPED;
        }
      }

      @Override
      public void onCompleted(@NonNull NendAdVideo nendAdVideo) {
        mInterstitialVideoStatus = InterstitialVideoStatus.STOPPED;
      }

      @Override
      public void onAdClicked(@NonNull NendAdVideo nendAdVideo) {
        adClicked();
        switch (mInterstitialVideoStatus) {
          case PLAYING:
          case PLAYING_WHEN_CLICKED:
            mInterstitialVideoStatus = InterstitialVideoStatus.PLAYING_WHEN_CLICKED;
            break;
          default:
            adLeftApplication();
            break;
        }
      }

      @Override
      public void onInformationClicked(@NonNull NendAdVideo nendAdVideo) {
        adLeftApplication();
      }
    });
    mNendAdInterstitialVideo.loadAd();
  }

  @Override
  public void showInterstitial() {
    if (mNendAdInterstitialVideo != null) {
      showNendAdInterstitialVideo();
    } else {
      showNendAdInterstitial();
    }
  }

  private void showNendAdInterstitial() {
    if (mActivityWeakReference == null || mActivityWeakReference.get() == null) {
      Log.e(TAG, "Failed to show Nend Interstitial ad: "
          + "An activity context is required to show Nend ads.");
      return;
    }

    NendAdInterstitialShowResult result =
        NendAdInterstitial.showAd(mActivityWeakReference.get(),
            new NendAdInterstitial.OnClickListener() {
              @Override
              public void onClick(NendAdInterstitialClickType clickType) {
                switch (clickType) {
                  case CLOSE:
                    adClosed();
                    break;
                  case DOWNLOAD:
                    adClicked();
                    adLeftApplication();
                    adClosed();
                    break;
                  case INFORMATION:
                    adLeftApplication();
                    adClosed();
                    break;
                  default:
                    break;
                }
              }
            });

    switch (result) {
      case AD_SHOW_SUCCESS:
        adOpened();
        break;
      case AD_SHOW_ALREADY:
        break;
      case AD_FREQUENCY_NOT_REACHABLE:
        break;
      case AD_REQUEST_INCOMPLETE:
        break;
      case AD_LOAD_INCOMPLETE:
        // Request is not start yet or requesting now.
        break;
      case AD_DOWNLOAD_INCOMPLETE:
        break;
      default:
        break;
    }
  }

  private void showNendAdInterstitialVideo() {
    if (mNendAdInterstitialVideo.isLoaded()) {
      if (mActivityWeakReference != null && mActivityWeakReference.get() != null) {
        mNendAdInterstitialVideo.showAd(mActivityWeakReference.get());
      } else {
        Log.e(TAG, "Failed to show Nend Interstitial ad: "
            + "An activity context is required to show Nend ads.");
      }
    } else {
      Log.w(TAG, "Nend Interstitial video ad is not ready.");
    }
  }

  // region Methods to display nend banner even in SmartBanner.
  private int pxToDp(int pixel) {
    return Math.round(pixel / Resources.getSystem().getDisplayMetrics().density);
  }

  private boolean isSmartBanner(AdSize adSize) {
    return (adSize.getWidth() == AdSize.FULL_WIDTH) &&
        (adSize.getHeight() == AdSize.AUTO_HEIGHT);
  }

  private boolean canDisplayAtSmartBanner(Context context, AdSize adSize) {
    if (isSmartBanner(adSize)) {
      DisplayMetrics displayMetrics = Resources.getSystem().getDisplayMetrics();
      final int heightPixel = adSize.getHeightInPixels(context);
      final int heightDip = Math.round(heightPixel / displayMetrics.density);
      return heightDip >= 50; // Minimum support height of nend banner.
    }
    return false;
  }

  private void applyParamsToContainer(boolean isAdjust) {
    synchronized(this) {
      if (smartBannerAdjustContainer == null) {
        Log.i(TAG, "Container of smart banner has been destroyed..");
        return;
      }
      FrameLayout.LayoutParams containerViewParams = new FrameLayout.LayoutParams(
              ViewGroup.LayoutParams.MATCH_PARENT,
              ViewGroup.LayoutParams.MATCH_PARENT);

      if (isAdjust) {
        removeOnGlobalLayoutListener(smartBannerAdjustContainer.getViewTreeObserver(),
                globalLayoutListener);
        containerViewParams = new FrameLayout.LayoutParams(
                smartBannerWidthPixel,
                smartBannerHeightPixel);
      }
      smartBannerAdjustContainer.setLayoutParams(containerViewParams);
    }
  }

  private void prepareContainerAndLayout(Context context, AdSize adSize) {
    // Need this for adjust the container size of nend banner.
    globalLayoutListener = new ViewTreeObserver.OnGlobalLayoutListener() {
      @Override
      public void onGlobalLayout() {
        applyParamsToContainer(true);
      }
    };

    smartBannerWidthPixel = adSize.getWidthInPixels(context);
    smartBannerHeightPixel = adSize.getHeightInPixels(context);

    smartBannerAdjustContainer = new FrameLayout(context);
    applyParamsToContainer(false);
    smartBannerAdjustContainer.getViewTreeObserver()
        .addOnGlobalLayoutListener(globalLayoutListener);

    FrameLayout.LayoutParams adViewParams =
        new FrameLayout.LayoutParams(ViewGroup.LayoutParams.WRAP_CONTENT,
            ViewGroup.LayoutParams.WRAP_CONTENT);
    adViewParams.gravity = Gravity.CENTER;
    smartBannerAdjustContainer.addView(mNendAdView, adViewParams);
  }

  private void removeOnGlobalLayoutListener(ViewTreeObserver observer,
      ViewTreeObserver.OnGlobalLayoutListener listener) {
    if (observer == null || listener == null) {
      return;
    }
    observer.removeOnGlobalLayoutListener(listener);
  }
  // endregion

  @Override
  public View getBannerView() {
    if (smartBannerAdjustContainer != null) {
      return smartBannerAdjustContainer;
    }
    return mNendAdView;
  }

  @Override
  public void requestBannerAd(Context context,
      MediationBannerListener listener,
      Bundle serverParameters,
      AdSize adSize,
      MediationAdRequest mediationAdRequest,
      Bundle mediationExtras) {

    boolean availableAtSmartBanner = false;

    if (canDisplayAtSmartBanner(context, adSize)) {
      availableAtSmartBanner = true;
    } else {
      adSize = getSupportedAdSize(context, adSize);
      if (adSize == null) {
        Log.w(TAG, "Failed to request ad, AdSize is null.");
        if (listener != null) {
          listener.onAdFailedToLoad(this, AdRequest.ERROR_CODE_INVALID_REQUEST);
        }
        return;
      }
    }

    int adSizeWidth = adSize.getWidth();
    int adSizeHeight = adSize.getHeight();

    mListener = listener;

    // Available ad sizes are listed below.
    // https://github.com/fan-ADN/nendSDK-Android/wiki/About-Ad-Sizes#available-ad-sizes-are-listed-below.
<<<<<<< HEAD
    if (!isValidBannerSize(adSizeWidth, adSizeHeight) &&
        !availableAtSmartBanner) {
      Log.w(TAG, "Invalid Ad type");
      if (mListener != null) {
        mListener.onAdFailedToLoad(this, AdRequest.ERROR_CODE_INVALID_REQUEST);
      }
    } else {
      AdUnitMapper mapper = AdUnitMapper.createAdUnitMapper(serverParameters);
      if (mapper == null) {
        Log.w(TAG, "Failed to request ad from Nend: Your request has not valid Spot ID or API Key.");
=======
    if ((adSizeWidth == 320 && adSizeHeight == 50) ||
        (adSizeWidth == 320 && adSizeHeight == 100) ||
        (adSizeWidth == 300 && adSizeHeight == 250) ||
        (adSizeWidth == 728 && adSizeHeight == 90) ||
        availableAtSmartBanner) {
      String apiKey = serverParameters.getString(KEY_API_KEY);
      String spotId = serverParameters.getString(KEY_SPOT_ID);
      if (!TextUtils.isEmpty(apiKey) && !TextUtils.isEmpty(spotId)) {
        int intSpotId = Integer.parseInt(spotId);
        mNendAdView = new NendAdView(context, intSpotId, apiKey);

        if (availableAtSmartBanner) {
          prepareContainerAndLayout(context, adSize);
        }

        // NOTE: Use the reload function of AdMob mediation instead of NendAdView.
        // So, reload function of NendAdView should be stopped.
        mNendAdView.pause();

        Log.d(TAG, "Requesting banner with ad size: " + adSize.toString());
        mNendAdView.setListener(this);
        mNendAdView.addOnAttachStateChangeListener(mAttachStateChangeListener);
        mNendAdView.loadAd();

        mIsRequestBannerAd = true;
      } else {
        Log.w(TAG, "Failed to load ad from Nend:" +
            "Missing or Invalid API Key and/or Spot ID.");
>>>>>>> 8bda6fe2
        if (mListener != null) {
          mListener.onAdFailedToLoad(this, AdRequest.ERROR_CODE_INTERNAL_ERROR);
        }
        return;
      }

      mNendAdView = new NendAdView(context, mapper.spotId, mapper.apiKey);

      if (availableAtSmartBanner) {
        prepareContainerAndLayout(context, adSize);
      }

      // NOTE: Use the reload function of AdMob mediation instead of NendAdView.
      // So, reload function of NendAdView should be stopped.
      mNendAdView.pause();

      mNendAdView.setListener(this);
      mNendAdView.addOnAttachStateChangeListener(mAttachStateChangeListener);
      mNendAdView.loadAd();

      mIsRequestBannerAd = true;
    }
  }

<<<<<<< HEAD
  private boolean isValidBannerSize(int adSizeWidth, int adSizeHeight) {
    return (adSizeWidth == 320 && adSizeHeight == 50)
            || (adSizeWidth == 320 && adSizeHeight == 100)
            || (adSizeWidth == 300 && adSizeHeight == 250)
            || (adSizeWidth == 728 && adSizeHeight == 90);
  }

  AdSize getSupportedAdSize(Context context, AdSize adSize) {
=======
  @Nullable
  private AdSize getSupportedAdSize(@NonNull Context context, @NonNull AdSize adSize) {
>>>>>>> 8bda6fe2
    /*
       Supported Sizes:
       320 × 50
       320 × 100
       300 × 100
       300 × 250
       728 × 90
    */
    ArrayList<AdSize> potentials = new ArrayList<>();
    potentials.add(AdSize.BANNER);
    potentials.add(AdSize.LARGE_BANNER);
    potentials.add(new AdSize(300, 100));
    potentials.add(AdSize.MEDIUM_RECTANGLE);
    potentials.add(AdSize.LEADERBOARD);
    return MediationUtils.findClosestSize(context, adSize, potentials);
  }

  // region NendAdListener callbacks.
  @Override
  public void onReceiveAd(@NonNull NendAdView adView) {
    if (mListener != null && mIsRequestBannerAd) {
      // New request or auto reload from AdMob network.
      mListener.onAdLoaded(this);
      mIsRequestBannerAd = false;
    } else {
      // This case is not need to send onAdLoaded to AdMob network.
      Log.d(TAG, "This ad is auto reloading by nend network.");
    }
  }

  @Override
  public void onFailedToReceiveAd(@NonNull NendAdView adView) {
    if (!mIsRequestBannerAd) {
      // This case is not need to call listener function to AdMob network.
      return;
    }
    mIsRequestBannerAd = false;
    NendError nendError = adView.getNendError();
    if (mListener != null) {
      switch (nendError) {
        case INVALID_RESPONSE_TYPE:
          mListener.onAdFailedToLoad(this, AdRequest.ERROR_CODE_INTERNAL_ERROR);
          break;
        case FAILED_AD_DOWNLOAD:
          mListener.onAdFailedToLoad(this, AdRequest.ERROR_CODE_INVALID_REQUEST);
          break;
        case FAILED_AD_REQUEST:
          mListener.onAdFailedToLoad(this, AdRequest.ERROR_CODE_INVALID_REQUEST);
          break;
        case AD_SIZE_TOO_LARGE:
          mListener.onAdFailedToLoad(this, AdRequest.ERROR_CODE_INTERNAL_ERROR);
          break;
        case AD_SIZE_DIFFERENCES:
          mListener.onAdFailedToLoad(this, AdRequest.ERROR_CODE_INTERNAL_ERROR);
          break;
      }
    }
  }

  @Override
  public void onClick(@NonNull NendAdView adView) {
    if (mListener != null) {
      mListener.onAdClicked(this);
      mListener.onAdOpened(this);
      mListener.onAdLeftApplication(this);
    }
  }

  @Override
  public void onDismissScreen(@NonNull NendAdView adView) {
    if (mListener != null) {
      mListener.onAdClosed(this);
    }
  }

  @Override
  public void onInformationButtonClick(@NonNull NendAdView adView) {
    if (mListener != null) {
      mListener.onAdLeftApplication(this);
    }
  }
  //endregion

  //region MediationInterstitialListener callbacks.
  public void adLeftApplication() {
    if (mListenerInterstitial != null) {
      mListenerInterstitial.onAdLeftApplication(this);
    }
  }

  public void adClicked() {
    if (mListenerInterstitial != null) {
      mListenerInterstitial.onAdClicked(this);
    }
  }

  public void adClosed() {
    if (mListenerInterstitial != null) {
      mListenerInterstitial.onAdClosed(this);
    }
  }

  public void adFailedToLoad(int errorCode) {
    if (mListenerInterstitial != null) {
      mListenerInterstitial.onAdFailedToLoad(this, errorCode);
    }
  }

  public void adLoaded() {
    if (mListenerInterstitial != null) {
      mListenerInterstitial.onAdLoaded(this);
    }
  }

  public void adOpened() {
    if (mListenerInterstitial != null) {
      mListenerInterstitial.onAdOpened(this);
    }
  }
  //endregion

  //region OnContextChangedListener implementation
  @Override
  public void onContextChanged(Context context) {
    if (!(context instanceof Activity)) {
      Log.w(TAG, "Nend Ads require an Activity context to show ads.");
      return;
    }

    mActivityWeakReference = new WeakReference<>((Activity) context);
  }
  //endregion
}<|MERGE_RESOLUTION|>--- conflicted
+++ resolved
@@ -15,11 +15,7 @@
 import android.widget.FrameLayout;
 
 import androidx.annotation.NonNull;
-<<<<<<< HEAD
-
-=======
 import androidx.annotation.Nullable;
->>>>>>> 8bda6fe2
 import com.google.android.gms.ads.AdRequest;
 import com.google.android.gms.ads.AdSize;
 import com.google.android.gms.ads.MediationUtils;
@@ -478,11 +474,7 @@
 
     mListener = listener;
 
-    // Available ad sizes are listed below.
-    // https://github.com/fan-ADN/nendSDK-Android/wiki/About-Ad-Sizes#available-ad-sizes-are-listed-below.
-<<<<<<< HEAD
-    if (!isValidBannerSize(adSizeWidth, adSizeHeight) &&
-        !availableAtSmartBanner) {
+    if (!isValidBannerSize(adSizeWidth, adSizeHeight) && !availableAtSmartBanner) {
       Log.w(TAG, "Invalid Ad type");
       if (mListener != null) {
         mListener.onAdFailedToLoad(this, AdRequest.ERROR_CODE_INVALID_REQUEST);
@@ -491,42 +483,11 @@
       AdUnitMapper mapper = AdUnitMapper.createAdUnitMapper(serverParameters);
       if (mapper == null) {
         Log.w(TAG, "Failed to request ad from Nend: Your request has not valid Spot ID or API Key.");
-=======
-    if ((adSizeWidth == 320 && adSizeHeight == 50) ||
-        (adSizeWidth == 320 && adSizeHeight == 100) ||
-        (adSizeWidth == 300 && adSizeHeight == 250) ||
-        (adSizeWidth == 728 && adSizeHeight == 90) ||
-        availableAtSmartBanner) {
-      String apiKey = serverParameters.getString(KEY_API_KEY);
-      String spotId = serverParameters.getString(KEY_SPOT_ID);
-      if (!TextUtils.isEmpty(apiKey) && !TextUtils.isEmpty(spotId)) {
-        int intSpotId = Integer.parseInt(spotId);
-        mNendAdView = new NendAdView(context, intSpotId, apiKey);
-
-        if (availableAtSmartBanner) {
-          prepareContainerAndLayout(context, adSize);
-        }
-
-        // NOTE: Use the reload function of AdMob mediation instead of NendAdView.
-        // So, reload function of NendAdView should be stopped.
-        mNendAdView.pause();
-
-        Log.d(TAG, "Requesting banner with ad size: " + adSize.toString());
-        mNendAdView.setListener(this);
-        mNendAdView.addOnAttachStateChangeListener(mAttachStateChangeListener);
-        mNendAdView.loadAd();
-
-        mIsRequestBannerAd = true;
-      } else {
-        Log.w(TAG, "Failed to load ad from Nend:" +
-            "Missing or Invalid API Key and/or Spot ID.");
->>>>>>> 8bda6fe2
         if (mListener != null) {
           mListener.onAdFailedToLoad(this, AdRequest.ERROR_CODE_INTERNAL_ERROR);
         }
         return;
       }
-
       mNendAdView = new NendAdView(context, mapper.spotId, mapper.apiKey);
 
       if (availableAtSmartBanner) {
@@ -545,7 +506,8 @@
     }
   }
 
-<<<<<<< HEAD
+  // Available ad sizes are listed below.
+  // https://github.com/fan-ADN/nendSDK-Android/wiki/About-Ad-Sizes#available-ad-sizes-are-listed-below.
   private boolean isValidBannerSize(int adSizeWidth, int adSizeHeight) {
     return (adSizeWidth == 320 && adSizeHeight == 50)
             || (adSizeWidth == 320 && adSizeHeight == 100)
@@ -553,11 +515,8 @@
             || (adSizeWidth == 728 && adSizeHeight == 90);
   }
 
-  AdSize getSupportedAdSize(Context context, AdSize adSize) {
-=======
   @Nullable
   private AdSize getSupportedAdSize(@NonNull Context context, @NonNull AdSize adSize) {
->>>>>>> 8bda6fe2
     /*
        Supported Sizes:
        320 × 50
