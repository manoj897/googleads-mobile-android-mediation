--- conflicted
+++ resolved
@@ -16,15 +16,12 @@
 
 import android.content.Context;
 import android.os.Bundle;
-<<<<<<< HEAD
 import android.view.Gravity;
 import android.view.View;
 import android.widget.LinearLayout;
 
-=======
-import android.util.Log;
->>>>>>> 0711f5dd
 import androidx.annotation.Keep;
+
 import com.chartboost.sdk.Chartboost.CBFramework;
 import com.chartboost.sdk.ChartboostBanner;
 import com.chartboost.sdk.ChartboostBannerListener;
@@ -51,59 +48,22 @@
  * interstitial ads and mediate the callbacks between Chartboost SDK and Google Mobile Ads SDK.
  */
 @Keep
-<<<<<<< HEAD
 public class ChartboostAdapter extends ChartboostMediationAdapter implements
         MediationInterstitialAdapter, MediationBannerAdapter, ChartboostBannerErrorListener {
-=======
-public class ChartboostAdapter extends ChartboostMediationAdapter
-    implements MediationInterstitialAdapter {
-
-  protected static final String TAG = ChartboostAdapter.class.getSimpleName();
-
-  /**
-   * Flag to keep track of whether or not this {@link ChartboostAdapter} is loading ads.
-   */
-  private boolean mIsLoading;
-
-  /**
-   * Mediation interstitial listener used to forward interstitial ad events from Chartboost SDK to
-   * Google Mobile Ads SDK.
-   */
-  private MediationInterstitialListener mMediationInterstitialListener;
-
-  /**
-   * A Chartboost extras object used to store optional information used when loading ads.
-   */
-  private ChartboostParams mChartboostParams = new ChartboostParams();
-
-  /**
-   * The Abstract Chartboost adapter delegate used to forward events received from {@link
-   * ChartboostSingleton} to Google Mobile Ads SDK for interstitial ads.
-   */
-  private AbstractChartboostAdapterDelegate mChartboostInterstitialDelegate =
-      new AbstractChartboostAdapterDelegate() {
-
-        @Override
-        public ChartboostParams getChartboostParams() {
-          return mChartboostParams;
-        }
->>>>>>> 0711f5dd
-
-        @Override
-        public void didInitialize() {
-          super.didInitialize();
-
-          // Request ChartboostSingleton to load interstitial ads once the Chartboost
-          // SDK is initialized.
-          mIsLoading = true;
-          ChartboostSingleton.loadInterstitialAd(mChartboostInterstitialDelegate);
-        }
-
-        @Override
-        public void didCacheInterstitial(String location) {
-          super.didCacheInterstitial(location);
-
-<<<<<<< HEAD
+
+    protected static final String TAG = ChartboostAdapter.class.getSimpleName();
+
+    /**
+     * Flag to keep track of whether or not this {@link ChartboostAdapter} is loading ads.
+     */
+    private boolean mIsLoading;
+
+    /**
+     * Mediation interstitial listener used to forward interstitial ad events from Chartboost SDK
+     * to Google Mobile Ads SDK.
+     */
+    private MediationInterstitialListener mMediationInterstitialListener;
+
     /**
      * Mediation banner listener used to forward banner ad events from Chartboost SDK
      * to Google Mobile Ads SDK.
@@ -229,135 +189,33 @@
                 mMediationInterstitialListener.onAdFailedToLoad(
                         ChartboostAdapter.this,
                         AdRequest.ERROR_CODE_INVALID_REQUEST);
-=======
-          if (mMediationInterstitialListener != null && mIsLoading
-              && location.equals(mChartboostParams.getLocation())) {
-            mIsLoading = false;
-            mMediationInterstitialListener.onAdLoaded(ChartboostAdapter.this);
-          }
-        }
-
-        @Override
-        public void didFailToLoadInterstitial(String location,
-            CBError.CBImpressionError error) {
-          super.didFailToLoadInterstitial(location, error);
-          if (mMediationInterstitialListener != null
-              && location.equals(mChartboostParams.getLocation())) {
-            if (mIsLoading) {
-              mIsLoading = false;
-              mMediationInterstitialListener.onAdFailedToLoad(ChartboostAdapter.this,
-                  ChartboostAdapterUtils.getAdRequestErrorType(error));
-            } else if (error
-                == CBError.CBImpressionError.INTERNET_UNAVAILABLE_AT_SHOW) {
-              // Chartboost sends the CBErrorInternetUnavailableAtShow error when
-              // the Chartboost SDK fails to show an ad because no network connection
-              // is available.
-              mMediationInterstitialListener.onAdOpened(ChartboostAdapter.this);
-              mMediationInterstitialListener.onAdClosed(ChartboostAdapter.this);
->>>>>>> 0711f5dd
-            }
-          }
-        }
-<<<<<<< HEAD
+            }
+            return;
+        }
         ChartboostSingleton.startChartboostInterstitial(context, mChartboostInterstitialDelegate);
     }
-=======
-
-        @Override
-        public void didDismissInterstitial(String location) {
-          super.didDismissInterstitial(location);
-          if (mMediationInterstitialListener != null) {
-            mMediationInterstitialListener.onAdClosed(ChartboostAdapter.this);
-          }
-        }
-
-        @Override
-        public void didClickInterstitial(String location) {
-          super.didClickInterstitial(location);
-          if (mMediationInterstitialListener != null) {
-            // Chartboost doesn't have a delegate method for when an ad left
-            // application. Assuming that when an interstitial ad is clicked and the
-            // user is taken out of the application to show a web page, we forward
-            // the ad left application event to Google Mobile Ads SDK.
-            mMediationInterstitialListener.onAdClicked(ChartboostAdapter.this);
-            mMediationInterstitialListener.onAdLeftApplication(ChartboostAdapter.this);
-          }
-        }
->>>>>>> 0711f5dd
-
-        @Override
-        public void didDisplayInterstitial(String location) {
-          super.didDisplayInterstitial(location);
-          if (mMediationInterstitialListener != null) {
-            mMediationInterstitialListener.onAdOpened(ChartboostAdapter.this);
-          }
-        }
-      };
-
-  @Override
-  public void requestInterstitialAd(Context context,
-      MediationInterstitialListener mediationInterstitialListener,
-      Bundle serverParameters,
-      MediationAdRequest mediationAdRequest,
-      Bundle networkExtras) {
-    mMediationInterstitialListener = mediationInterstitialListener;
-
-    mChartboostParams = ChartboostAdapterUtils
-        .createChartboostParams(serverParameters, networkExtras);
-    if (!ChartboostAdapterUtils.isValidChartboostParams(mChartboostParams)) {
-      // Invalid server parameters, send ad failed to load event.
-      if (mMediationInterstitialListener != null) {
-        mMediationInterstitialListener.onAdFailedToLoad(ChartboostAdapter.this,
-            AdRequest.ERROR_CODE_INVALID_REQUEST);
-      }
-      return;
-    }
-
-<<<<<<< HEAD
+
+    @Override
+    public void showInterstitial() {
+        // Request ChartboostSingleton to show interstitial ads.
+        ChartboostSingleton.showInterstitialAd(mChartboostInterstitialDelegate);
+    }
+
     @Override
     public void onDestroy() {
         if(mChartboostBanner != null) {
             mChartboostBanner.detachBanner();
             mChartboostBanner = null;
         }
-=======
-    if (!ChartboostAdapterUtils.isValidContext(context)) {
-      // Chartboost initialization failed, send initialization failed event.
-      String logMessage = "Failed to request ad from Chartboost: Internal Error.";
-      Log.w(TAG, logMessage);
-      mMediationInterstitialListener.onAdFailedToLoad(ChartboostAdapter.this,
-          AdRequest.ERROR_CODE_INVALID_REQUEST);
-      return;
->>>>>>> 0711f5dd
-    }
-
-    ChartboostSingleton.startChartboostInterstitial(context, mChartboostInterstitialDelegate);
-  }
-
-  @Override
-  public void showInterstitial() {
-    // Request ChartboostSingleton to show interstitial ads.
-    ChartboostSingleton.showInterstitialAd(mChartboostInterstitialDelegate);
-  }
-
-  @Override
-  public void onDestroy() {
-  }
-
-  @Override
-  public void onPause() {
-  }
-
-  @Override
-  public void onResume() {
-  }
-
-  /**
-   * The {@link com.google.ads.mediation.chartboost.ChartboostAdapter
-   * .ChartboostExtrasBundleBuilder} class is used to create a networkExtras bundle which can be
-   * passed to the adapter to make network specific customizations.
-   */
-  public static final class ChartboostExtrasBundleBuilder {
+    }
+
+    @Override
+    public void onPause() {
+    }
+
+    @Override
+    public void onResume() {
+    }
 
     @Override
     public void requestBannerAd(Context context,
@@ -424,7 +282,7 @@
     private ChartboostBannerListener mChartboostBannerListener = new ChartboostBannerListener() {
         @Override
         public void onAdCached(ChartboostCacheEvent chartboostCacheEvent,
-                ChartboostCacheError chartboostCacheError) {
+                               ChartboostCacheError chartboostCacheError) {
             if(mMediationBannerListener!=null) {
                 if(chartboostCacheError == null) {
                     mMediationBannerListener.onAdLoaded(
@@ -439,7 +297,7 @@
 
         @Override
         public void onAdShown(ChartboostShowEvent chartboostShowEvent,
-                ChartboostShowError chartboostShowError) {
+                              ChartboostShowError chartboostShowError) {
             if(mMediationBannerListener!=null) {
                 if (chartboostShowError == null) {
                     mMediationBannerListener.onAdOpened(
@@ -454,7 +312,7 @@
 
         @Override
         public void onAdClicked(ChartboostClickEvent chartboostClickEvent,
-                ChartboostClickError chartboostClickError) {
+                                ChartboostClickError chartboostClickError) {
             if (mMediationBannerListener != null) {
                 if (chartboostClickError == null) {
                     mMediationBannerListener.onAdClicked(
@@ -490,36 +348,44 @@
     }
 
     /**
-     * Key to add and obtain {@link #cbFramework}.
-     */
-    static final String KEY_FRAMEWORK = "framework";
-
-    /**
-     * Key to add and obtain {@link #cbFrameworkVersion}.
-     */
-    static final String KEY_FRAMEWORK_VERSION = "framework_version";
-
-    /**
-     * Framework being used to load Charboost ads.
-     */
-    private CBFramework cbFramework;
-
-    /**
-     * The version name of {@link #cbFramework}.
-     */
-    private String cbFrameworkVersion;
-
-    public ChartboostExtrasBundleBuilder setFramework(CBFramework framework, String version) {
-      this.cbFramework = framework;
-      this.cbFrameworkVersion = version;
-      return this;
-    }
-
-    public Bundle build() {
-      Bundle bundle = new Bundle();
-      bundle.putSerializable(KEY_FRAMEWORK, cbFramework);
-      bundle.putString(KEY_FRAMEWORK_VERSION, cbFrameworkVersion);
-      return bundle;
-    }
-  }
+     * The {@link com.google.ads.mediation.chartboost.ChartboostAdapter
+     * .ChartboostExtrasBundleBuilder} class is used to create a networkExtras bundle which can
+     * be passed to the adapter to make network specific customizations.
+     */
+    public static final class ChartboostExtrasBundleBuilder {
+
+        /**
+         * Key to add and obtain {@link #cbFramework}.
+         */
+        static final String KEY_FRAMEWORK = "framework";
+
+        /**
+         * Key to add and obtain {@link #cbFrameworkVersion}.
+         */
+        static final String KEY_FRAMEWORK_VERSION = "framework_version";
+
+        /**
+         * Framework being used to load Charboost ads.
+         */
+        private CBFramework cbFramework;
+
+        /**
+         * The version name of {@link #cbFramework}.
+         */
+        private String cbFrameworkVersion;
+
+        public ChartboostExtrasBundleBuilder setFramework(CBFramework framework,
+                                                          String version) {
+            this.cbFramework = framework;
+            this.cbFrameworkVersion = version;
+            return this;
+        }
+
+        public Bundle build() {
+            Bundle bundle = new Bundle();
+            bundle.putSerializable(KEY_FRAMEWORK, cbFramework);
+            bundle.putString(KEY_FRAMEWORK_VERSION, cbFrameworkVersion);
+            return bundle;
+        }
+    }
 }