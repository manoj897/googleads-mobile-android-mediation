--- conflicted
+++ resolved
@@ -17,26 +17,22 @@
 import android.content.Context;
 import android.text.TextUtils;
 import android.util.Log;
+
 import com.chartboost.sdk.Chartboost;
 import com.chartboost.sdk.ChartboostDelegate;
 import com.chartboost.sdk.Libraries.CBLogging;
 import com.chartboost.sdk.Model.CBError;
-<<<<<<< HEAD
 import com.google.android.gms.ads.AdRequest;
 
-=======
-import com.google.android.gms.ads.MobileAds;
->>>>>>> 0711f5dd
 import java.lang.ref.WeakReference;
 import java.util.HashMap;
 
 /**
- * The {@link ChartboostSingleton} class is used to load Chartboost ads and manage multiple {@link
- * ChartboostAdapter} instances.
+ * The {@link ChartboostSingleton} class is used to load Chartboost ads and manage multiple
+ * {@link ChartboostAdapter} instances.
  */
 public final class ChartboostSingleton {
 
-<<<<<<< HEAD
     /**
      * Synchronized HashMaps of {@link AbstractChartboostAdapterDelegate} weak references
      * keyed by their Chartboost location
@@ -75,72 +71,36 @@
             chartboostSingletonDelegate = new ChartboostSingletonDelegate();
         }
         return chartboostSingletonDelegate;
-=======
-  /**
-   * Synchronized HashMaps of {@link AbstractChartboostAdapterDelegate} weak references keyed by
-   * their Chartboost location
-   */
-  private static HashMap<String, WeakReference<AbstractChartboostAdapterDelegate>>
-      mInterstitialDelegates = new HashMap<>();
-  private static HashMap<String, WeakReference<AbstractChartboostAdapterDelegate>>
-      mRewardedDelegates = new HashMap<>();
-
-  /**
-   * Flag to keep track of whether or not {@link Chartboost} has initialized.
-   */
-  private static boolean mIsChartboostInitialized;
-
-  /**
-   * Flag to keep track of whether or not {@link Chartboost} is in progress of initializing.
-   */
-  private static boolean mIsChartboostInitializing;
-
-  /**
-   * The only instance of {@link com.google.ads.mediation.chartboost.ChartboostSingleton.ChartboostSingletonDelegate}.
-   */
-  private static ChartboostSingletonDelegate chartboostSingletonDelegate;
-
-  /**
-   * This method will return an instance of {@link com.google.ads.mediation.chartboost.ChartboostSingleton.ChartboostSingletonDelegate}.
-   *
-   * @return the only instance of {@link com.google.ads.mediation.chartboost.ChartboostSingleton.ChartboostSingletonDelegate}.
-   */
-  private static ChartboostSingletonDelegate getInstance() {
-    if (chartboostSingletonDelegate == null) {
-      chartboostSingletonDelegate = new ChartboostSingletonDelegate();
->>>>>>> 0711f5dd
-    }
-    return chartboostSingletonDelegate;
-  }
-
-  /**
-   * Adds the given weak reference of {@link AbstractChartboostAdapterDelegate} to the map of
-   * Chartboost locations.
-   *
-   * @param delegate the delegate that needs to be added to {@link #mInterstitialDelegates}.
-   */
-  private static void addInterstitialDelegate(String location,
-      AbstractChartboostAdapterDelegate delegate) {
-    if (!TextUtils.isEmpty(location) && delegate != null) {
-      mInterstitialDelegates.put(location, new WeakReference<>(delegate));
-    }
-  }
-
-  /**
-   * Adds the given weak reference of {@link AbstractChartboostAdapterDelegate} to the map of
-   * Chartboost locations.
-   *
-   * @param delegate the delegate that needs to be added to {@link #mRewardedDelegates}.
-   */
-  private static void addRewardedDelegate(String location,
-      AbstractChartboostAdapterDelegate delegate) {
-    if (!TextUtils.isEmpty(location) && delegate != null) {
-      mRewardedDelegates.put(location, new WeakReference<>(delegate));
-    }
-<<<<<<< HEAD
+    }
+
+    /**
+     * Adds the given weak reference of {@link AbstractChartboostAdapterDelegate} to the map of
+     * Chartboost locations.
+     *
+     * @param delegate the delegate that needs to be added to {@link #mInterstitialDelegates}.
+     */
+    private static void addInterstitialDelegate(String location,
+                                                AbstractChartboostAdapterDelegate delegate) {
+        if (!TextUtils.isEmpty(location) && delegate != null) {
+            mInterstitialDelegates.put(location, new WeakReference<>(delegate));
+        }
+    }
+
+    /**
+     * Adds the given weak reference of {@link AbstractChartboostAdapterDelegate} to the map of
+     * Chartboost locations.
+     *
+     * @param delegate the delegate that needs to be added to {@link #mRewardedDelegates}.
+     */
+    private static void addRewardedDelegate(String location,
+                                            AbstractChartboostAdapterDelegate delegate) {
+        if (!TextUtils.isEmpty(location) && delegate != null) {
+            mRewardedDelegates.put(location, new WeakReference<>(delegate));
+        }
+    }
 
     private static void addBannerDelegate(String location,
-                                            AbstractChartboostAdapterDelegate delegate) {
+                                          AbstractChartboostAdapterDelegate delegate) {
         if (!TextUtils.isEmpty(location) && delegate != null) {
             mBannerDelegates.put(location, new WeakReference<>(delegate));
         }
@@ -159,38 +119,22 @@
             return mInterstitialDelegates.get(location);
         }
         return null;
-=======
-  }
-
-  /**
-   * Gets the weak reference of the {@link AbstractChartboostAdapterDelegate} linked to a given
-   * Chartboost location
-   *
-   * @param location the Chartboost location
-   * @return the weak reference of the Interstitial delegate for the location
-   */
-  private static WeakReference<AbstractChartboostAdapterDelegate> getInterstitialDelegate(
-      String location) {
-    if (!TextUtils.isEmpty(location) && mInterstitialDelegates.containsKey(location)) {
-      return mInterstitialDelegates.get(location);
->>>>>>> 0711f5dd
-    }
-    return null;
-  }
-
-  /**
-   * Gets the weak reference of the {@link AbstractChartboostAdapterDelegate} linked to a given
-   * Chartboost location
-   *
-   * @param location the Chartboost location
-   * @return the weak reference of the Rewarded delegate for the location
-   */
-  private static WeakReference<AbstractChartboostAdapterDelegate> getRewardedDelegate(
-      String location) {
-    if (!TextUtils.isEmpty(location) && mRewardedDelegates.containsKey(location)) {
-      return mRewardedDelegates.get(location);
-    }
-<<<<<<< HEAD
+    }
+
+    /**
+     * Gets the weak reference of the {@link AbstractChartboostAdapterDelegate} linked to a given
+     * Chartboost location
+     *
+     * @param location the Chartboost location
+     * @return the weak reference of the Rewarded delegate for the location
+     */
+    private static WeakReference<AbstractChartboostAdapterDelegate> getRewardedDelegate(
+            String location) {
+        if (!TextUtils.isEmpty(location) && mRewardedDelegates.containsKey(location)) {
+            return mRewardedDelegates.get(location);
+        }
+        return null;
+    }
 
     /**
      * Gets the weak reference of the {@link AbstractChartboostAdapterDelegate} linked to a given
@@ -354,184 +298,51 @@
             // the given location.
             Chartboost.cacheInterstitial(location);
         }
-=======
-    return null;
-  }
-
-  /**
-   * This method will initialize Chartboost SDK for interstitial ads and return whether or not it
-   * successfully initialized.
-   *
-   * @param context Required to initialize Chartboost SDK.
-   * @param adapterDelegate The adapter delegate to which to forward Chartboost callbacks.
-   */
-  public static void startChartboostInterstitial(Context context,
-      AbstractChartboostAdapterDelegate adapterDelegate) {
-    String location = adapterDelegate.getChartboostParams().getLocation();
-
-    // Checks if an ad has already been sent for caching for the requested location, and fail
-    // the ad request if it is.
-    WeakReference<AbstractChartboostAdapterDelegate> delegate = getInterstitialDelegate(location);
-    if (delegate != null && delegate.get() != null) {
-      Log.w(ChartboostMediationAdapter.TAG,
-          "An ad has already been requested for the location: " + location);
-      adapterDelegate.didFailToLoadInterstitial(location, CBError.CBImpressionError.NO_AD_FOUND);
-      return;
-    }
-
-    // Add this adapter delegate to mAdapterDelegates so that the events from
-    // Chartboost SDK can be forwarded.
-    addInterstitialDelegate(location, adapterDelegate);
-    startChartboost(context, adapterDelegate.getChartboostParams(), adapterDelegate);
-  }
-
-  /**
-   * This method will initialize Chartboost SDK for rewarded video ads and return whether or not it
-   * successfully initialized.
-   *
-   * @param context Required to initialize Chartboost SDK.
-   * @param adapterDelegate The adapter delegate to which to forward Chartboost callbacks.
-   */
-  public static void startChartboostRewardedVideo(Context context,
-      AbstractChartboostAdapterDelegate adapterDelegate) {
-    String location = adapterDelegate.getChartboostParams().getLocation();
-
-    // Checks if an ad has already been sent for caching for the requested location, and fail
-    // the ad request if it is.
-    WeakReference<AbstractChartboostAdapterDelegate> delegate = getRewardedDelegate(location);
-    if (delegate != null && delegate.get() != null) {
-      Log.w(ChartboostMediationAdapter.TAG,
-          "An ad has already been requested for the location: " + location);
-      adapterDelegate.didFailToLoadRewardedVideo(location, CBError.CBImpressionError.NO_AD_FOUND);
-      return;
-    }
-
-    // Add this adapter delegate to mAdapterDelegates so that the events from
-    // Chartboost SDK can be forwarded.
-    addRewardedDelegate(location, adapterDelegate);
-    startChartboost(context, adapterDelegate.getChartboostParams(), adapterDelegate);
-  }
-
-  /**
-   * This method will initialize the Chartboost SDK if it is not already initialized and set its
-   * delegate.
-   *
-   * @param context required to initialize {@link Chartboost}.
-   * @param params The Chartboost params containing server parameters and network extras to be used
-   * to start {@link Chartboost}.
-   * @param adapterDelegate The adapter delegate to which to forward initialization callbacks.
-   */
-  private static void startChartboost(Context context, ChartboostParams params,
-      AbstractChartboostAdapterDelegate adapterDelegate) {
-    if (mIsChartboostInitializing) {
-      return;
-    }
-
-    if (params.getFramework() != null && !TextUtils.isEmpty(params.getFrameworkVersion())) {
-      Chartboost.setFramework(params.getFramework(), params.getFrameworkVersion());
->>>>>>> 0711f5dd
-    }
-
-    if (!mIsChartboostInitialized) {
-      mIsChartboostInitializing = true;
-      Chartboost.startWithAppId(context, params.getAppId(), params.getAppSignature());
-      Chartboost.setMediation(Chartboost.CBMediation.CBMediationAdMob,
-          MobileAds.getVersionString(), BuildConfig.VERSION_NAME);
-      Chartboost.setLoggingLevel(CBLogging.Level.INTEGRATION);
-      Chartboost.setDelegate(getInstance());
-      Chartboost.setAutoCacheAds(false);
-    } else {
-      adapterDelegate.didInitialize();
-    }
-  }
-
-  /**
-   * This method will check if {@link Chartboost} already has ads loaded, if so sends the necessary
-   * callbacks, else requests {@link Chartboost} to cache interstitial ads.
-   *
-   * @param delegate Required to obtain the location for which to load the ad and to forward the
-   * events.
-   */
-  protected static void loadInterstitialAd(AbstractChartboostAdapterDelegate delegate) {
-    // Get the location for which the ads need to be loaded.
-    String location = delegate.getChartboostParams().getLocation();
-    if (Chartboost.hasInterstitial(location)) {
-      // Interstitial ad already cached and is ready to be shown, send onAdLoaded event to
-      // the adapter.
-      delegate.didCacheInterstitial(location);
-    } else {
-      // Ad not cached for mLocation yet, request Chartboost to cache interstitial ads for
-      // the given location.
-      Chartboost.cacheInterstitial(location);
-    }
-  }
-
-  /**
-   * This method will show an interstitial ad.
-   *
-   * @param delegate that will be showing the ad, needed to set the current showing adapter's
-   * delegate.
-   */
-  protected static void showInterstitialAd(AbstractChartboostAdapterDelegate delegate) {
-    // Displays a cached interstitial if available, else loads from server.
-    Chartboost.showInterstitial(delegate.getChartboostParams().getLocation());
-  }
-
-  /**
-   * This method will check if {@link Chartboost} already has rewarded video ads loaded, if so, will
-   * send the necessary callbacks, else will request {@link Chartboost} to start caching rewarded
-   * video ads.
-   *
-   * @param delegate needed to get the location for which to load Chartboost ads and to forward
-   * necessary events.
-   */
-  protected static void loadRewardedVideoAd(AbstractChartboostAdapterDelegate delegate) {
-    // Get the location for which the ads need to be loaded.
-    String location = delegate.getChartboostParams().getLocation();
-    if (Chartboost.hasRewardedVideo(location)) {
-      // Video ad already cached and ready to show, send onAdLoaded event to the adapter.
-      delegate.didCacheRewardedVideo(location);
-    } else {
-      // Ad not cached for mLocation yet, request Chartboost to cache rewarded video for
-      // the given location.
-      Chartboost.cacheRewardedVideo(location);
-    }
-  }
-
-  /**
-   * This method will show rewarded video ad.
-   *
-   * @param delegate needed to set the currently showing ad and get the location for which to show
-   * ads.
-   */
-  protected static void showRewardedVideoAd(AbstractChartboostAdapterDelegate delegate) {
-    // Displays a cached video if available, else loads from server.
-    Chartboost.showRewardedVideo(delegate.getChartboostParams().getLocation());
-  }
-
-  /**
-   * The {@link com.google.ads.mediation.chartboost.ChartboostSingleton.ChartboostSingletonDelegate}
-   * is used to forward events from Chartboost SDK to Google Mobile Ads SDK for adapters based on
-   * which adapters are currently loading ads and wich adapter is currently displaying ad.
-   */
-  private static final class ChartboostSingletonDelegate extends ChartboostDelegate {
-
-    @Override
-    public void didInitialize() {
-      // Chartboost SDK has been successfully initialized.
-      // Rewarded video pre-fetching has been completed.
-      super.didInitialize();
-      mIsChartboostInitializing = false;
-      mIsChartboostInitialized = true;
-
-      for (WeakReference<AbstractChartboostAdapterDelegate> reference :
-          mInterstitialDelegates.values()) {
-        if (reference.get() != null) {
-          reference.get().didInitialize();
-        }
-      }
-
-<<<<<<< HEAD
+    }
+
+    /**
+     * This method will show an interstitial ad.
+     *
+     * @param delegate that will be showing the ad, needed to set the current showing adapter's
+     *                 delegate.
+     */
+    protected static void showInterstitialAd(AbstractChartboostAdapterDelegate delegate) {
+        // Displays a cached interstitial if available, else loads from server.
+        Chartboost.showInterstitial(delegate.getChartboostParams().getLocation());
+    }
+
+    /**
+     * This method will check if {@link Chartboost} already has rewarded video ads loaded, if so,
+     * will send the necessary callbacks, else will request {@link Chartboost} to start caching
+     * rewarded video ads.
+     *
+     * @param delegate needed to get the location for which to load Chartboost ads and to forward
+     *                 necessary events.
+     */
+    protected static void loadRewardedVideoAd(AbstractChartboostAdapterDelegate delegate) {
+        // Get the location for which the ads need to be loaded.
+        String location = delegate.getChartboostParams().getLocation();
+        if (Chartboost.hasRewardedVideo(location)) {
+            // Video ad already cached and ready to show, send onAdLoaded event to the adapter.
+            delegate.didCacheRewardedVideo(location);
+        } else {
+            // Ad not cached for mLocation yet, request Chartboost to cache rewarded video for
+            // the given location.
+            Chartboost.cacheRewardedVideo(location);
+        }
+    }
+
+    /**
+     * This method will show rewarded video ad.
+     *
+     * @param delegate needed to set the currently showing ad and get the location for which to
+     *                 show ads.
+     */
+    protected static void showRewardedVideoAd(AbstractChartboostAdapterDelegate delegate) {
+        // Displays a cached video if available, else loads from server.
+        Chartboost.showRewardedVideo(delegate.getChartboostParams().getLocation());
+    }
+
     /**
      * The
      * {@link com.google.ads.mediation.chartboost.ChartboostSingleton.ChartboostSingletonDelegate}
@@ -568,155 +379,147 @@
                     reference.get().didInitialize();
                 }
             }
-=======
-      for (WeakReference<AbstractChartboostAdapterDelegate> reference :
-          mRewardedDelegates.values()) {
-        if (reference.get() != null) {
-          reference.get().didInitialize();
->>>>>>> 0711f5dd
-        }
-      }
-    }
-
-    @Override
-    public void didCacheInterstitial(String location) {
-      // Interstitial ad has been loaded from the Chartboost API servers and cached locally.
-      super.didCacheInterstitial(location);
-
-      WeakReference<AbstractChartboostAdapterDelegate> reference =
-          getInterstitialDelegate(location);
-      if (reference != null && reference.get() != null) {
-        reference.get().didCacheInterstitial(location);
-      }
-    }
-
-    @Override
-    public void didFailToLoadInterstitial(String location, CBError.CBImpressionError error) {
-      // Interstitial ad has attempted to load from the Chartboost API servers but failed.
-      super.didFailToLoadInterstitial(location, error);
-
-      WeakReference<AbstractChartboostAdapterDelegate> reference =
-          getInterstitialDelegate(location);
-      if (reference != null && reference.get() != null) {
-        reference.get().didFailToLoadInterstitial(location, error);
-      }
-      mInterstitialDelegates.remove(location);
-    }
-
-    @Override
-    public void didDisplayInterstitial(String location) {
-      // Interstitial ad has been displayed on the screen.
-      super.didDisplayInterstitial(location);
-
-      WeakReference<AbstractChartboostAdapterDelegate> reference =
-          getInterstitialDelegate(location);
-      if (reference != null && reference.get() != null) {
-        reference.get().didDisplayInterstitial(location);
-      }
-    }
-
-    @Override
-    public void didDismissInterstitial(String location) {
-      // Interstitial ad has been dismissed.
-      super.didDismissInterstitial(location);
-
-      WeakReference<AbstractChartboostAdapterDelegate> reference =
-          getInterstitialDelegate(location);
-      if (reference != null && reference.get() != null) {
-        reference.get().didDismissInterstitial(location);
-      }
-      mInterstitialDelegates.remove(location);
-    }
-
-    @Override
-    public void didClickInterstitial(String location) {
-      // Interstitial ad has been clicked.
-      super.didClickInterstitial(location);
-
-      WeakReference<AbstractChartboostAdapterDelegate> reference =
-          getInterstitialDelegate(location);
-      if (reference != null && reference.get() != null) {
-        reference.get().didClickInterstitial(location);
-      }
-    }
-
-    @Override
-    public void didCompleteInterstitial(String location) {
-      super.didCompleteInterstitial(location);
-      // No relevant callback to be forwarded to the Google Mobile Ads SDK.
-    }
-
-    @Override
-    public void didCacheRewardedVideo(String location) {
-      // Rewarded video has been loaded from the Chartboost API servers and cached locally.
-      super.didCacheRewardedVideo(location);
-
-      WeakReference<AbstractChartboostAdapterDelegate> reference =
-          getRewardedDelegate(location);
-      if (reference != null && reference.get() != null) {
-        reference.get().didCacheRewardedVideo(location);
-      }
-    }
-
-    @Override
-    public void didFailToLoadRewardedVideo(String location, CBError.CBImpressionError error) {
-      super.didFailToLoadRewardedVideo(location, error);
-
-      WeakReference<AbstractChartboostAdapterDelegate> reference =
-          getRewardedDelegate(location);
-      if (reference != null && reference.get() != null) {
-        reference.get().didFailToLoadRewardedVideo(location, error);
-      }
-      mRewardedDelegates.remove(location);
-    }
-
-    @Override
-    public void didClickRewardedVideo(String location) {
-      // Rewarded video has been clicked.
-      super.didClickRewardedVideo(location);
-
-      WeakReference<AbstractChartboostAdapterDelegate> reference =
-          getRewardedDelegate(location);
-      if (reference != null && reference.get() != null) {
-        reference.get().didClickRewardedVideo(location);
-      }
-    }
-
-    @Override
-    public void didDisplayRewardedVideo(String location) {
-      // Rewarded video has been displayed on the screen.
-      super.didDisplayRewardedVideo(location);
-
-      WeakReference<AbstractChartboostAdapterDelegate> reference =
-          getRewardedDelegate(location);
-      if (reference != null && reference.get() != null) {
-        reference.get().didDisplayRewardedVideo(location);
-      }
-    }
-
-    @Override
-    public void didCompleteRewardedVideo(String location, int reward) {
-      // Rewarded video has been viewed completely and user is eligible for reward.
-      super.didCompleteRewardedVideo(location, reward);
-
-      WeakReference<AbstractChartboostAdapterDelegate> reference =
-          getRewardedDelegate(location);
-      if (reference != null && reference.get() != null) {
-        reference.get().didCompleteRewardedVideo(location, reward);
-      }
-    }
-
-    @Override
-    public void didDismissRewardedVideo(String location) {
-      // Rewarded video has been dismissed.
-      super.didDismissRewardedVideo(location);
-
-      WeakReference<AbstractChartboostAdapterDelegate> reference =
-          getRewardedDelegate(location);
-      if (reference != null && reference.get() != null) {
-        reference.get().didDismissRewardedVideo(location);
-      }
-      mRewardedDelegates.remove(location);
-    }
-  }
+        }
+
+        @Override
+        public void didCacheInterstitial(String location) {
+            // Interstitial ad has been loaded from the Chartboost API servers and cached locally.
+            super.didCacheInterstitial(location);
+
+            WeakReference<AbstractChartboostAdapterDelegate> reference =
+                    getInterstitialDelegate(location);
+            if (reference != null && reference.get() != null) {
+                reference.get().didCacheInterstitial(location);
+            }
+        }
+
+        @Override
+        public void didFailToLoadInterstitial(String location, CBError.CBImpressionError error) {
+            // Interstitial ad has attempted to load from the Chartboost API servers but failed.
+            super.didFailToLoadInterstitial(location, error);
+
+            WeakReference<AbstractChartboostAdapterDelegate> reference =
+                    getInterstitialDelegate(location);
+            if (reference != null && reference.get() != null) {
+                reference.get().didFailToLoadInterstitial(location, error);
+            }
+            mInterstitialDelegates.remove(location);
+        }
+
+        @Override
+        public void didDisplayInterstitial(String location) {
+            // Interstitial ad has been displayed on the screen.
+            super.didDisplayInterstitial(location);
+
+            WeakReference<AbstractChartboostAdapterDelegate> reference =
+                    getInterstitialDelegate(location);
+            if (reference != null && reference.get() != null) {
+                reference.get().didDisplayInterstitial(location);
+            }
+        }
+
+        @Override
+        public void didDismissInterstitial(String location) {
+            // Interstitial ad has been dismissed.
+            super.didDismissInterstitial(location);
+
+            WeakReference<AbstractChartboostAdapterDelegate> reference =
+                    getInterstitialDelegate(location);
+            if (reference != null && reference.get() != null) {
+                reference.get().didDismissInterstitial(location);
+            }
+            mInterstitialDelegates.remove(location);
+        }
+
+        @Override
+        public void didClickInterstitial(String location) {
+            // Interstitial ad has been clicked.
+            super.didClickInterstitial(location);
+
+            WeakReference<AbstractChartboostAdapterDelegate> reference =
+                    getInterstitialDelegate(location);
+            if (reference != null && reference.get() != null) {
+                reference.get().didClickInterstitial(location);
+            }
+        }
+
+        @Override
+        public void didCompleteInterstitial(String location) {
+            super.didCompleteInterstitial(location);
+            // No relevant callback to be forwarded to the Google Mobile Ads SDK.
+        }
+
+        @Override
+        public void didCacheRewardedVideo(String location) {
+            // Rewarded video has been loaded from the Chartboost API servers and cached locally.
+            super.didCacheRewardedVideo(location);
+
+            WeakReference<AbstractChartboostAdapterDelegate> reference =
+                    getRewardedDelegate(location);
+            if (reference != null && reference.get() != null) {
+                reference.get().didCacheRewardedVideo(location);
+            }
+        }
+
+        @Override
+        public void didFailToLoadRewardedVideo(String location, CBError.CBImpressionError error) {
+            super.didFailToLoadRewardedVideo(location, error);
+
+            WeakReference<AbstractChartboostAdapterDelegate> reference =
+                    getRewardedDelegate(location);
+            if (reference != null && reference.get() != null) {
+                reference.get().didFailToLoadRewardedVideo(location, error);
+            }
+            mRewardedDelegates.remove(location);
+        }
+
+        @Override
+        public void didClickRewardedVideo(String location) {
+            // Rewarded video has been clicked.
+            super.didClickRewardedVideo(location);
+
+            WeakReference<AbstractChartboostAdapterDelegate> reference =
+                    getRewardedDelegate(location);
+            if (reference != null && reference.get() != null) {
+                reference.get().didClickRewardedVideo(location);
+            }
+        }
+
+        @Override
+        public void didDisplayRewardedVideo(String location) {
+            // Rewarded video has been displayed on the screen.
+            super.didDisplayRewardedVideo(location);
+
+            WeakReference<AbstractChartboostAdapterDelegate> reference =
+                    getRewardedDelegate(location);
+            if (reference != null && reference.get() != null) {
+                reference.get().didDisplayRewardedVideo(location);
+            }
+        }
+
+        @Override
+        public void didCompleteRewardedVideo(String location, int reward) {
+            // Rewarded video has been viewed completely and user is eligible for reward.
+            super.didCompleteRewardedVideo(location, reward);
+
+            WeakReference<AbstractChartboostAdapterDelegate> reference =
+                    getRewardedDelegate(location);
+            if (reference != null && reference.get() != null) {
+                reference.get().didCompleteRewardedVideo(location, reward);
+            }
+        }
+
+        @Override
+        public void didDismissRewardedVideo(String location) {
+            // Rewarded video has been dismissed.
+            super.didDismissRewardedVideo(location);
+
+            WeakReference<AbstractChartboostAdapterDelegate> reference =
+                    getRewardedDelegate(location);
+            if (reference != null && reference.get() != null) {
+                reference.get().didDismissRewardedVideo(location);
+            }
+            mRewardedDelegates.remove(location);
+        }
+    }
 }