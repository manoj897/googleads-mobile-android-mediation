// Copyright 2016 Google Inc.
//
// Licensed under the Apache License, Version 2.0 (the "License");
// you may not use this file except in compliance with the License.
// You may obtain a copy of the License at
//
//     http://www.apache.org/licenses/LICENSE-2.0
//
// Unless required by applicable law or agreed to in writing, software
// distributed under the License is distributed on an "AS IS" BASIS,
// WITHOUT WARRANTIES OR CONDITIONS OF ANY KIND, either express or implied.
// See the License for the specific language governing permissions and
// limitations under the License.

package com.google.ads.mediation.chartboost;

import com.chartboost.sdk.Banner.BannerSize;
import com.chartboost.sdk.CBLocation;
import com.chartboost.sdk.Chartboost.CBFramework;

/**
 * The {@link ChartboostParams} class is used to send network parameters and mediation/network
 * extras from {@link ChartboostAdapter} and {@link ChartboostMediationAdapter} to {@link
 * ChartboostSingleton}.
 */
public class ChartboostParams {

<<<<<<< HEAD
    /**
     * Chartboost App ID.
     */
    private String appId;

    /**
     * Chartboost App Signature.
     */
    private String appSignature;

    /**
     * Charboost location used to load ads.
     */
    private String cbLocation;

    /**
     * Chartboost readable framework.
     */
    private CBFramework cbFramework;

    /**
     * The version name for {@link #cbFramework}.
     */
    private String cbFrameworkVersion;

    /**
     * Size of the Chartboost banner required to create a banner
     */
    private BannerSize cbBannerSize;
    /**
     * Default constructor, sets a default value for {@link #cbLocation}.
     */
    public ChartboostParams() {
        this.cbLocation = CBLocation.LOCATION_DEFAULT;
    }

    /**
     * @return {@link #appId}.
     */
    public String getAppId() {
        return appId;
    }

    /**
     * @param appId set to {@link #appId}.
     */
    public void setAppId(String appId) {
        this.appId = appId;
    }

    /**
     * @return {@link #appSignature}.
     */
    public String getAppSignature() {
        return appSignature;
    }

    /**
     * @param appSignature set to {@link #appSignature}
     */
    public void setAppSignature(String appSignature) {
        this.appSignature = appSignature;
    }

    /**
     * @return {@link #cbLocation}.
     */
    public String getLocation() {
        return cbLocation;
    }

    /**
     * @param location set to {@link #cbLocation}.
     */
    public void setLocation(String location) {
        this.cbLocation = location;
    }

    /**
     * @return {@link #cbFramework}.
     */
    public CBFramework getFramework() {
        return cbFramework;
    }

    /**
     * @param framework set to {@link #cbFramework}.
     */
    public void setFramework(CBFramework framework) {
        this.cbFramework = framework;
    }

    /**
     * @return {@link #cbFrameworkVersion}.
     */
    public String getFrameworkVersion() {
        return cbFrameworkVersion;
    }

    /**
     * @param version set to {@link #cbFrameworkVersion}.
     */
    public void setFrameworkVersion(String version) {
        this.cbFrameworkVersion = version;
    }

    /**
     * @return {@link #cbBannerSize}.
     */
    public BannerSize getBannerSize() {
        return cbBannerSize;
    }

    /**
     * @param bannerSize {@link #cbBannerSize}.
     */
    public void setBannerSize(BannerSize bannerSize) {
        this.cbBannerSize = bannerSize;
    }
=======
  /**
   * Chartboost App ID.
   */
  private String appId;

  /**
   * Chartboost App Signature.
   */
  private String appSignature;

  /**
   * Charboost location used to load ads.
   */
  private String cbLocation;

  /**
   * Chartboost readable framework.
   */
  private CBFramework cbFramework;

  /**
   * The version name for {@link #cbFramework}.
   */
  private String cbFrameworkVersion;

  /**
   * Default constructor, sets a default value for {@link #cbLocation}.
   */
  public ChartboostParams() {
    this.cbLocation = CBLocation.LOCATION_DEFAULT;
  }

  /**
   * @return {@link #appId}.
   */
  public String getAppId() {
    return appId;
  }

  /**
   * @param appId set to {@link #appId}.
   */
  public void setAppId(String appId) {
    this.appId = appId;
  }

  /**
   * @return {@link #appSignature}.
   */
  public String getAppSignature() {
    return appSignature;
  }

  /**
   * @param appSignature set to {@link #appSignature}
   */
  public void setAppSignature(String appSignature) {
    this.appSignature = appSignature;
  }

  /**
   * @return {@link #cbLocation}.
   */
  public String getLocation() {
    return cbLocation;
  }

  /**
   * @param location set to {@link #cbLocation}.
   */
  public void setLocation(String location) {
    this.cbLocation = location;
  }

  /**
   * @return {@link #cbFramework}.
   */
  public CBFramework getFramework() {
    return cbFramework;
  }

  /**
   * @param framework set to {@link #cbFramework}.
   */
  public void setFramework(CBFramework framework) {
    this.cbFramework = framework;
  }

  /**
   * @return {@link #cbFrameworkVersion}.
   */
  public String getFrameworkVersion() {
    return cbFrameworkVersion;
  }

  /**
   * @param version set to {@link #cbFrameworkVersion}.
   */
  public void setFrameworkVersion(String version) {
    this.cbFrameworkVersion = version;
  }
>>>>>>> 0711f5dd
}<|MERGE_RESOLUTION|>--- conflicted
+++ resolved
@@ -1,3 +1,4 @@
+
 // Copyright 2016 Google Inc.
 //
 // Licensed under the Apache License, Version 2.0 (the "License");
@@ -20,12 +21,11 @@
 
 /**
  * The {@link ChartboostParams} class is used to send network parameters and mediation/network
- * extras from {@link ChartboostAdapter} and {@link ChartboostMediationAdapter} to {@link
- * ChartboostSingleton}.
+ * extras from {@link ChartboostAdapter} and {@link ChartboostMediationAdapter}
+ * to {@link ChartboostSingleton}.
  */
 public class ChartboostParams {
 
-<<<<<<< HEAD
     /**
      * Chartboost App ID.
      */
@@ -145,107 +145,4 @@
     public void setBannerSize(BannerSize bannerSize) {
         this.cbBannerSize = bannerSize;
     }
-=======
-  /**
-   * Chartboost App ID.
-   */
-  private String appId;
-
-  /**
-   * Chartboost App Signature.
-   */
-  private String appSignature;
-
-  /**
-   * Charboost location used to load ads.
-   */
-  private String cbLocation;
-
-  /**
-   * Chartboost readable framework.
-   */
-  private CBFramework cbFramework;
-
-  /**
-   * The version name for {@link #cbFramework}.
-   */
-  private String cbFrameworkVersion;
-
-  /**
-   * Default constructor, sets a default value for {@link #cbLocation}.
-   */
-  public ChartboostParams() {
-    this.cbLocation = CBLocation.LOCATION_DEFAULT;
-  }
-
-  /**
-   * @return {@link #appId}.
-   */
-  public String getAppId() {
-    return appId;
-  }
-
-  /**
-   * @param appId set to {@link #appId}.
-   */
-  public void setAppId(String appId) {
-    this.appId = appId;
-  }
-
-  /**
-   * @return {@link #appSignature}.
-   */
-  public String getAppSignature() {
-    return appSignature;
-  }
-
-  /**
-   * @param appSignature set to {@link #appSignature}
-   */
-  public void setAppSignature(String appSignature) {
-    this.appSignature = appSignature;
-  }
-
-  /**
-   * @return {@link #cbLocation}.
-   */
-  public String getLocation() {
-    return cbLocation;
-  }
-
-  /**
-   * @param location set to {@link #cbLocation}.
-   */
-  public void setLocation(String location) {
-    this.cbLocation = location;
-  }
-
-  /**
-   * @return {@link #cbFramework}.
-   */
-  public CBFramework getFramework() {
-    return cbFramework;
-  }
-
-  /**
-   * @param framework set to {@link #cbFramework}.
-   */
-  public void setFramework(CBFramework framework) {
-    this.cbFramework = framework;
-  }
-
-  /**
-   * @return {@link #cbFrameworkVersion}.
-   */
-  public String getFrameworkVersion() {
-    return cbFrameworkVersion;
-  }
-
-  /**
-   * @param version set to {@link #cbFrameworkVersion}.
-   */
-  public void setFrameworkVersion(String version) {
-    this.cbFrameworkVersion = version;
-  }
->>>>>>> 0711f5dd
 }