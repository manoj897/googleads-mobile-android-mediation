--- conflicted
+++ resolved
@@ -51,19 +51,6 @@
   @Retention(RetentionPolicy.SOURCE)
   @IntDef(
       value = {
-<<<<<<< HEAD
-          ERROR_INVALID_SERVER_PARAMETERS,
-          ERROR_PLACEMENT_STATE_NO_FILL,
-          ERROR_PLACEMENT_STATE_DISABLED,
-          ERROR_NULL_CONTEXT,
-          ERROR_CONTEXT_NOT_ACTIVITY,
-          ERROR_AD_NOT_READY,
-          ERROR_UNITY_ADS_NOT_SUPPORTED,
-          ERROR_AD_ALREADY_LOADING,
-          ERROR_FINISH,
-          ERROR_SIZE_MISMATCH,
-          INITIALIZATION_FAILURE
-=======
         ERROR_INVALID_SERVER_PARAMETERS,
         ERROR_PLACEMENT_STATE_NO_FILL,
         ERROR_PLACEMENT_STATE_DISABLED,
@@ -73,8 +60,8 @@
         ERROR_UNITY_ADS_NOT_SUPPORTED,
         ERROR_AD_ALREADY_LOADING,
         ERROR_FINISH,
-        ERROR_BANNER_SIZE_MISMATCH
->>>>>>> 10be573f
+        ERROR_BANNER_SIZE_MISMATCH,
+        INITIALIZATION_FAILURE
       })
   @interface AdapterError {
 
@@ -122,20 +109,13 @@
    */
   static final int ERROR_FINISH = 109;
 
-<<<<<<< HEAD
-  /**
-   * UnityAds Banner size mismatch.
-   */
-  static final int ERROR_SIZE_MISMATCH = 110;
-
-  /**
-   * UnityAds returned an initialization error.
-   */
-  static final int INITIALIZATION_FAILURE = 111;
-=======
   /** The requested ad size does not match a UnityAds supported banner size. */
   static final int ERROR_BANNER_SIZE_MISMATCH = 110;
->>>>>>> 10be573f
+
+  /**
+   * UnityAds returned an initialization error.
+   */
+  static final int INITIALIZATION_FAILURE = 111;
   // endregion
 
   /**
