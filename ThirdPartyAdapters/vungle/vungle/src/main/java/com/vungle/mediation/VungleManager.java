package com.vungle.mediation;

import android.content.Context;
import android.os.Bundle;
import android.os.Handler;
import android.os.Looper;
import android.support.annotation.NonNull;
import android.util.Log;

import com.vungle.publisher.AdConfig;
import com.vungle.publisher.VungleAdEventListener;
import com.vungle.publisher.VungleInitListener;
import com.vungle.publisher.VunglePub;
import com.vungle.publisher.env.WrapperFramework;
import com.vungle.publisher.inject.Injector;

import java.util.HashMap;
import java.util.Map;

/**
 * A helper class to load and show Vungle ads and keep track of multiple
 * {@link VungleInterstitialAdapter} instances.
 */
class VungleManager implements VungleAdEventListener {

    private static final String TAG = VungleManager.class.getSimpleName();
    private static final String PLAYING_PLACEMENT = "placementID";
<<<<<<< HEAD

=======
>>>>>>> b210a834
    private static final String VERSION = "5.3.2";

    private static VungleManager sInstance;
    private VunglePub mVunglePub;
    private String mCurrentPlayId = null;
    private boolean mIsInitialising = false;
    private String mAppId;
    private String[] mPlacements;
    private Handler mHandler = new Handler(Looper.getMainLooper());

    private Map<String, VungleListener> mListeners;

    static VungleManager getInstance(String appId, String[] placements) {
        if (sInstance == null) {
            sInstance = new VungleManager(appId, placements);
        }
        return sInstance;
    }

    private VungleManager(String appId, String[] placements) {
        mListeners = new HashMap<>();

        Injector injector = Injector.getInstance();
        injector.setWrapperFramework(WrapperFramework.admob);
        injector.setWrapperFrameworkVersion(VERSION.replace('.', '_'));

        this.mAppId = appId;
        this.mPlacements = placements;

        mVunglePub = VunglePub.getInstance();
    }

    boolean isInitialized() {
        return mVunglePub.isInitialized();
    }

    String findPlacement(Bundle networkExtras, Bundle serverParameters) {
        String placement = null;
        if (networkExtras != null
                && networkExtras.containsKey(VungleExtrasBuilder.EXTRA_PLAY_PLACEMENT)) {
            placement = networkExtras.getString(VungleExtrasBuilder.EXTRA_PLAY_PLACEMENT);
        }
        if (serverParameters != null && serverParameters.containsKey(PLAYING_PLACEMENT)) {
            if (placement != null) {
                Log.i(TAG, "'placementID' had a value in both serverParameters and networkExtras. "
                        + "Used one from serverParameters");
            }
            placement = serverParameters.getString(PLAYING_PLACEMENT);
        }
        if (placement == null) {
            placement = mPlacements[0];
            Log.i(TAG, String.format("'placementID' not specified. Used first from 'allPlacements'"
                    + ": %s", placement));
        }
        return placement;
    }

    void init(Context context) {
        if (mVunglePub.isInitialized()) {
            for (VungleListener cb : mListeners.values()) {
                if (cb.isWaitingInit()) {
                    cb.setWaitingInit(false);
                    cb.onInitialized(mVunglePub.isInitialized());
                }
            }
            return;
        }
        if (mIsInitialising) {
            return;
        }
        mIsInitialising = true;

        mVunglePub.init(context, mAppId, mPlacements, new VungleInitListener() {
            @Override
            public void onSuccess() {
                mHandler.post(new Runnable() {
                    @Override
                    public void run() {
                        mIsInitialising = false;
                        mVunglePub.clearAndSetEventListeners(VungleManager.this);
                        for (VungleListener cb : mListeners.values()) {
                            if (cb.isWaitingInit()) {
                                cb.setWaitingInit(false);
                                cb.onInitialized(mVunglePub.isInitialized());
                            }
                        }
                    }
                });
            }

            @Override
            public void onFailure(Throwable throwable) {
                mHandler.post(new Runnable() {
                    @Override
                    public void run() {
                        mIsInitialising = false;
                        for (VungleListener cb : mListeners.values()) {
                            if (cb.isWaitingInit()) {
                                cb.setWaitingInit(false);
                                cb.onInitialized(mVunglePub.isInitialized());
                            }
                        }
                    }
                });
            }
        });
    }

    void removeListener(String id) {
        if (mListeners.containsKey(id)) {
            mListeners.remove(id);
        }
    }

    void addListener(String id, VungleListener listener) {
        removeListener(id);
        mListeners.put(id, listener);
    }

    void playAd(String placement, AdConfig cfg, String id) {
        if (mCurrentPlayId != null) {
            return;
        }
        mCurrentPlayId = id;
        mVunglePub.playAd(placement, cfg);
    }

    void onPause() {
        mVunglePub.onPause();
    }

    void onResume() {
        mVunglePub.onResume();
    }

    boolean isAdPlayable(String placement) {
        return mVunglePub.isAdPlayable(placement);
    }

    void loadAd(String placement) {
        if (mVunglePub.isAdPlayable(placement)) {
            notifyAdIsReady(placement);
            return;
        }
        mVunglePub.loadAd(placement);
    }

    private void notifyAdIsReady(String placement) {
        for (VungleListener cb : mListeners.values()) {
            try {
                if (cb.getWaitingForPlacement() != null
                        && cb.getWaitingForPlacement().equals(placement)) {
                    cb.onAdAvailable();
                    cb.waitForAd(null);
                }
            } catch (Exception exception) {
                Log.w(TAG, exception);
            }
        }
    }

    //region VungleAdEventListener implementation.
    @Override
    public void onAdEnd(final @NonNull String placement,
                        final boolean wasSuccessfulView,
                        final boolean wasCallToActionClicked) {
        mHandler.post(new Runnable() {
            @Override
            public void run() {
                for (Map.Entry<String, VungleListener> entry : mListeners.entrySet()) {
                    try {
                        if (mCurrentPlayId == null || mCurrentPlayId.equals(entry.getKey())) {
                            entry.getValue()
                                    .onAdEnd(placement, wasSuccessfulView, wasCallToActionClicked);
                        }
                    } catch (Exception exception) {
                        Log.w(TAG, exception);
                    }
                }
                mCurrentPlayId = null;
            }
        });
    }

    @Override
    public void onAdStart(final @NonNull String placement) {
        mHandler.post(new Runnable() {
            @Override
            public void run() {
                for (Map.Entry<String, VungleListener> entry : mListeners.entrySet()) {
                    try {
                        if (mCurrentPlayId == null || mCurrentPlayId.equals(entry.getKey())) {
                            entry.getValue().onAdStart(placement);
                        }
                    } catch (Exception exception) {
                        Log.w(TAG, exception);
                    }
                }
            }
        });
    }

    @Override
    public void onUnableToPlayAd(final @NonNull String placement, String reason) {
        mHandler.post(new Runnable() {
            @Override
            public void run() {
                for (Map.Entry<String, VungleListener> entry : mListeners.entrySet()) {
                    try {
                        if (mCurrentPlayId == null || mCurrentPlayId.equals(entry.getKey())) {
                            entry.getValue().onAdFail(placement);
                        }
                    } catch (Exception exception) {
                        Log.w(TAG, exception);
                    }
                }
                mCurrentPlayId = null;
            }
        });
    }

    @Override
    public void onAdAvailabilityUpdate(final @NonNull String placement, boolean isAdAvailable) {
        if (!isAdAvailable) {
            return;
        }
        mHandler.post(new Runnable() {
            @Override
            public void run() {
                notifyAdIsReady(placement);
            }
        });
    }
    //endregion
}<|MERGE_RESOLUTION|>--- conflicted
+++ resolved
@@ -25,10 +25,6 @@
 
     private static final String TAG = VungleManager.class.getSimpleName();
     private static final String PLAYING_PLACEMENT = "placementID";
-<<<<<<< HEAD
-
-=======
->>>>>>> b210a834
     private static final String VERSION = "5.3.2";
 
     private static VungleManager sInstance;
