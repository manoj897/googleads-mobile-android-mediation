plugins {
    id "com.jfrog.bintray" version "1.7.3"
}
apply plugin: 'com.android.library'
apply plugin: 'maven-publish'

/**
 * Extra properties used by the project.
 */
ext {
    // String property to store version name.
    stringVersion = "5.1.0.0"
    // String property to store group id.
    stringGroupId = "com.google.ads.mediation"
}

/**
 * Extra properties used by the project.
 */
ext {
    // String property to store version name.
    stringVersion = "5.1.0.0"
    // String property to store group id.
    stringGroupId = "com.google.ads.mediation"
    // String property used to set the name of the archive created by makeZip task.
    stringZipName = 'VungleAdMobAndroid-' + stringVersion
}

android {
    compileSdkVersion 25
    buildToolsVersion "25.0.3"

    lintOptions {
        abortOnError false
    }

    lintOptions {
        abortOnError false
    }

    defaultConfig {
        minSdkVersion 14
        targetSdkVersion 25
        versionCode 1
        versionName stringVersion

    }
    buildTypes {
        release {
            minifyEnabled false
            proguardFiles getDefaultProguardFile('proguard-android.txt'), 'proguard-rules.pro'
        }
    }
}

dependencies {
    compile 'com.vungle:publisher-sdk-android:5.1.0:release@aar'
<<<<<<< HEAD
    compile 'com.google.android.gms:play-services:10.2.4'
}
=======
    compile 'com.google.android.gms:play-services-ads:11.0.2'
}

/**
 * Jar task to make a sources jar.
 */
task sourcesJar (type: Jar) {
    classifier = 'sources'
    from android.sourceSets.main.java.srcDirs
}

/**
 * Publish closure consisting of maven publications that will be published using bintrayUpload.
 */
publishing {
    publications {
        vunglePublications(MavenPublication) {
            groupId = stringGroupId
            artifactId = project.name
            version = stringVersion

            // Add the aar artifact to publication.
            artifact("$buildDir/outputs/aar/${project.getName()}-release.aar")

            // Add the sources jar artifact to the publication.
            artifact(sourcesJar)
        }
    }
}

/**
 * Bintray closure needed to run the buntrayUpload task.
 *
 * Usage:
 * ./gradlew bintrayUpload -PbintrayUser=YOUR_BINTRAY_USER_ID -PbintrayApiKey=YOUR_BINTRAY_API_KEY
 *
 * The Bintray User ID and API key can be added to your system environment variables as BINTRAY_USER
 * and BINTRAY_API_KEY respectively, and the command could be reduced to:
 * ./gradlew bintrayUpload
 */
bintray {
    user = project.hasProperty('bintrayUser') ? project.property('bintrayUser')
            : System.getenv('BINTRAY_USER')
    key = project.hasProperty('bintrayApiKey') ? project.property('bintrayApiKey')
            : System.getenv('BINTRAY_API_KEY')
    publications = ['vunglePublications']

    dryRun = false // Deploy after running.
    publish = false // Don't auto publish after deploying.

    pkg {
        repo = 'mobile-ads-adapters-android'
        name = "${stringGroupId}.${project.name}" // Display name for the package.
        userOrg = 'google'
        desc = 'Vungle adapter for Google Mobile Ads mediation.'
        licenses = ['Apache-2.0']
        websiteUrl = 'https://developers.google.com/admob/android/mediation/vungle'
        vcsUrl = 'https://github.com/googleads/googleads-mobile-android-mediation.git'
        issueTrackerUrl = 'https://github.com/googleads/googleads-mobile-android-mediation/issues'
        githubRepo = 'googleads/googleads-mobile-android-mediation'
        version {
            name = stringVersion
        }
    }
}

/**
 * Add dependency tasks for bintrayUpload. The project needs to be built before bintrayUpload
 * task is run.
 */
bintrayUpload.dependsOn(clean, build)
bintrayUpload.mustRunAfter build
build.mustRunAfter clean
>>>>>>> a1267eea
<|MERGE_RESOLUTION|>--- conflicted
+++ resolved
@@ -14,25 +14,9 @@
     stringGroupId = "com.google.ads.mediation"
 }
 
-/**
- * Extra properties used by the project.
- */
-ext {
-    // String property to store version name.
-    stringVersion = "5.1.0.0"
-    // String property to store group id.
-    stringGroupId = "com.google.ads.mediation"
-    // String property used to set the name of the archive created by makeZip task.
-    stringZipName = 'VungleAdMobAndroid-' + stringVersion
-}
-
 android {
     compileSdkVersion 25
     buildToolsVersion "25.0.3"
-
-    lintOptions {
-        abortOnError false
-    }
 
     lintOptions {
         abortOnError false
@@ -55,10 +39,6 @@
 
 dependencies {
     compile 'com.vungle:publisher-sdk-android:5.1.0:release@aar'
-<<<<<<< HEAD
-    compile 'com.google.android.gms:play-services:10.2.4'
-}
-=======
     compile 'com.google.android.gms:play-services-ads:11.0.2'
 }
 
@@ -131,5 +111,4 @@
  */
 bintrayUpload.dependsOn(clean, build)
 bintrayUpload.mustRunAfter build
-build.mustRunAfter clean
->>>>>>> a1267eea
+build.mustRunAfter clean