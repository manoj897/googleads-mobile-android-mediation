package com.google.ads.mediation.adcolony;

import android.app.Activity;
import android.app.Application;
import android.content.Context;
import android.os.Bundle;
import android.text.TextUtils;
import android.util.Log;
import androidx.annotation.IntDef;
import androidx.annotation.NonNull;
import com.adcolony.sdk.AdColony;
import com.adcolony.sdk.AdColonyAppOptions;
import com.google.android.gms.ads.AdError;
import com.google.android.gms.ads.mediation.Adapter;
import com.google.android.gms.ads.mediation.InitializationCompleteCallback;
import com.google.android.gms.ads.mediation.MediationAdLoadCallback;
import com.google.android.gms.ads.mediation.MediationConfiguration;
import com.google.android.gms.ads.mediation.MediationInterstitialAd;
import com.google.android.gms.ads.mediation.MediationInterstitialAdCallback;
import com.google.android.gms.ads.mediation.MediationInterstitialAdConfiguration;
import com.google.android.gms.ads.mediation.MediationRewardedAd;
import com.google.android.gms.ads.mediation.MediationRewardedAdCallback;
import com.google.android.gms.ads.mediation.MediationRewardedAdConfiguration;
import com.google.android.gms.ads.mediation.VersionInfo;
import com.google.android.gms.ads.mediation.rtb.RtbAdapter;
import com.google.android.gms.ads.mediation.rtb.RtbSignalData;
import com.google.android.gms.ads.mediation.rtb.SignalCallbacks;
import com.jirbo.adcolony.AdColonyManager;
import com.jirbo.adcolony.AdColonyManager.InitializationListener;
import com.jirbo.adcolony.BuildConfig;
import java.lang.annotation.Retention;
import java.lang.annotation.RetentionPolicy;
import java.util.ArrayList;
import java.util.HashSet;
import java.util.List;
import java.util.Locale;

public class AdColonyMediationAdapter extends RtbAdapter {

  public static final String TAG = AdColonyMediationAdapter.class.getSimpleName();
  private static AdColonyAppOptions appOptions = new AdColonyAppOptions();

  // Keeps a strong reference to the interstitial ad renderer, which loads ads asynchronously.
  private AdColonyInterstitialRenderer adColonyInterstitialRenderer;

  // Keeps a strong reference to the rewarded ad renderer, which loads ads asynchronously.
  private AdColonyRewardedRenderer adColonyRewardedRenderer;

  // region Error codes
  // AdColony adapter error domain.
  public static final String ERROR_DOMAIN = "com.google.ads.mediation.adcolony";

  // AdColony SDK error domain.
  public static final String ADCOLONY_SDK_ERROR_DOMAIN = "com.jirbo.adcolony";

  @IntDef(value = {
      ERROR_ADCOLONY_SDK,
      ERROR_INVALID_SERVER_PARAMETERS,
      ERROR_AD_ALREADY_REQUESTED,
      ERROR_ADCOLONY_NOT_INITIALIZED,
      ERROR_BANNER_SIZE_MISMATCH,
      ERROR_PRESENTATION_AD_NOT_LOADED,
      ERROR_CONTEXT_NOT_ACTIVITY,
  })

  @Retention(RetentionPolicy.SOURCE)
  public @interface AdapterError {

  }

  /**
   * The AdColony SDK returned a failure callback.
   */
  public static final int ERROR_ADCOLONY_SDK = 100;

  /**
   * Missing server parameters.
   */
  public static final int ERROR_INVALID_SERVER_PARAMETERS = 101;

  /**
   * The ad already was requested.
   */
  public static final int ERROR_AD_ALREADY_REQUESTED = 102;

  /**
   * The AdColony SDK returned an initialization error.
   */
  public static final int ERROR_ADCOLONY_NOT_INITIALIZED = 103;

  /**
   * The requested banner size does not map to a valid AdColony ad size.
   */
  public static final int ERROR_BANNER_SIZE_MISMATCH = 104;

  /**
   * Presentation error due to ad not loaded.
   */
  public static final int ERROR_PRESENTATION_AD_NOT_LOADED = 105;

  /**
   * Context used to initialize the AdColony SDK was not an {@link Activity} instance.
   */
  public static final int ERROR_CONTEXT_NOT_ACTIVITY = 106;

  // TODO: Migrate all users to return an AdError instead.
  @Deprecated
  @NonNull
  public static String createAdapterError(@AdapterError int error, @NonNull String errorMessage) {
    return String.format(Locale.US, "%d: %s", error, errorMessage);
  }

  // TODO: Migrate all users to return an AdError instead.
  @Deprecated
  @NonNull
  public static String createSdkError() {
    return String.format(Locale.US, "%d: %s", ERROR_ADCOLONY_SDK,
        "AdColony SDK returned a failure callback");
  }
  // endregion

  /**
   * {@link Adapter} implementation
   */
  @Override
  public VersionInfo getVersionInfo() {
    String versionString = BuildConfig.ADAPTER_VERSION;
    String[] splits = versionString.split("\\.");

    if (splits.length >= 4) {
      int major = Integer.parseInt(splits[0]);
      int minor = Integer.parseInt(splits[1]);
      int micro = Integer.parseInt(splits[2]) * 100 + Integer.parseInt(splits[3]);
      return new VersionInfo(major, minor, micro);
    }

    String logMessage = String
        .format("Unexpected adapter version format: %s. Returning 0.0.0 for adapter version.",
            versionString);
    Log.w(TAG, logMessage);
    return new VersionInfo(0, 0, 0);
  }

  @Override
  public VersionInfo getSDKVersionInfo() {
    String sdkVersion = AdColony.getSDKVersion();
    String[] splits = sdkVersion.split("\\.");

    if (splits.length >= 3) {
      int major = Integer.parseInt(splits[0]);
      int minor = Integer.parseInt(splits[1]);
      int micro = Integer.parseInt(splits[2]);
      return new VersionInfo(major, minor, micro);
    }

    String logMessage = String
        .format("Unexpected SDK version format: %s. Returning 0.0.0 for SDK version.", sdkVersion);
    Log.w(TAG, logMessage);
    return new VersionInfo(0, 0, 0);
  }

  @Override
  public void initialize(Context context,
      final InitializationCompleteCallback initializationCompleteCallback,
      List<MediationConfiguration> mediationConfigurations) {

    if (!(context instanceof Activity) && !(context instanceof Application)) {
      initializationCompleteCallback.onInitializationFailed("AdColony SDK requires an " +
          "Activity or Application context to initialize.");
      return;
    }

    HashSet<String> appIDs = new HashSet<>();
    ArrayList<String> zoneList = new ArrayList<>();
    for (MediationConfiguration configuration : mediationConfigurations) {
      Bundle serverParameters = configuration.getServerParameters();
      String appIDFromServer = serverParameters.getString(AdColonyAdapterUtils.KEY_APP_ID);

      if (!TextUtils.isEmpty(appIDFromServer)) {
        appIDs.add(appIDFromServer);
      }

      // We need to include zone IDs from non-rewarded ads to configure the
      // AdColony SDK and avoid issues with Interstitial Ads.
      ArrayList<String> zoneIDs = AdColonyManager.getInstance()
          .parseZoneList(serverParameters);
      if (zoneIDs != null && zoneIDs.size() > 0) {
        zoneList.addAll(zoneIDs);
      }
    }

    String appID;
    int count = appIDs.size();
    if (count <= 0) {
      initializationCompleteCallback.onInitializationFailed("Missing or invalid AdColony app ID.");
      return;
    }

    appID = appIDs.iterator().next();
    if (count > 1) {
      String logMessage = String.format("Multiple '%s' entries found: %s. " +
              "Using '%s' to initialize the AdColony SDK.",
          AdColonyAdapterUtils.KEY_APP_ID, appIDs.toString(), appID);
      Log.w(TAG, logMessage);
    }

    // Always set mediation network info.
<<<<<<< HEAD
    appOptions.setMediationNetwork(AdColonyAppOptions.ADMOB, BuildConfig.VERSION_NAME);
    AdColonyManager.getInstance().configureAdColony(context, appOptions, appID,
=======
    appOptions.setMediationNetwork(AdColonyAppOptions.ADMOB, BuildConfig.ADAPTER_VERSION);
    AdColonyManager.getInstance().configureAdColony(activity, appOptions, appID,
>>>>>>> d62e54b4
        zoneList, new InitializationListener() {
          @Override
          public void onInitializeSuccess() {
            initializationCompleteCallback.onInitializationSucceeded();
          }

          @Override
          public void onInitializeFailed(@NonNull AdError error) {
            // TODO: Forward the AdError object once available.
            initializationCompleteCallback.onInitializationFailed(error.getMessage());
          }
        });
  }

  @Override
  public void loadInterstitialAd(
      MediationInterstitialAdConfiguration interstitialAdConfiguration,
      MediationAdLoadCallback<MediationInterstitialAd,
          MediationInterstitialAdCallback> mediationAdLoadCallback) {
    adColonyInterstitialRenderer = new AdColonyInterstitialRenderer(interstitialAdConfiguration,
        mediationAdLoadCallback);
    adColonyInterstitialRenderer.render();
  }

  @Override
  public void loadRewardedAd(
      MediationRewardedAdConfiguration rewardedAdConfiguration,
      MediationAdLoadCallback<MediationRewardedAd,
          MediationRewardedAdCallback> mediationAdLoadCallback) {
    adColonyRewardedRenderer =
        new AdColonyRewardedRenderer(rewardedAdConfiguration, mediationAdLoadCallback);
    adColonyRewardedRenderer.render();
  }

  public static AdColonyAppOptions getAppOptions() {
    return appOptions;
  }

  @Override
  public void collectSignals(RtbSignalData rtbSignalData, SignalCallbacks signalCallbacks) {
    signalCallbacks.onSuccess(AdColony.collectSignals());
  }

}<|MERGE_RESOLUTION|>--- conflicted
+++ resolved
@@ -205,13 +205,8 @@
     }
 
     // Always set mediation network info.
-<<<<<<< HEAD
-    appOptions.setMediationNetwork(AdColonyAppOptions.ADMOB, BuildConfig.VERSION_NAME);
+    appOptions.setMediationNetwork(AdColonyAppOptions.ADMOB, BuildConfig.ADAPTER_VERSION);
     AdColonyManager.getInstance().configureAdColony(context, appOptions, appID,
-=======
-    appOptions.setMediationNetwork(AdColonyAppOptions.ADMOB, BuildConfig.ADAPTER_VERSION);
-    AdColonyManager.getInstance().configureAdColony(activity, appOptions, appID,
->>>>>>> d62e54b4
         zoneList, new InitializationListener() {
           @Override
           public void onInitializeSuccess() {
