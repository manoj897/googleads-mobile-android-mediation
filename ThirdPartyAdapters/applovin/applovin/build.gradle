plugins {
    id "com.jfrog.bintray" version "1.7.3"
}
apply plugin: 'com.android.library'
apply plugin: 'maven-publish'

/**
 * Extra properties used by the project.
 */
ext {
    // String property to store version name.
<<<<<<< HEAD
    stringVersion = "7.8.6.1"
=======
    stringVersion = "8.0.0.0"
>>>>>>> b210a834
    // String property to store group id.
    stringGroupId = "com.google.ads.mediation"
}

android {
    compileSdkVersion 26
    buildToolsVersion "26.0.3"

    defaultConfig {
        minSdkVersion 14
        targetSdkVersion 26
<<<<<<< HEAD
        versionCode 70861
=======
        versionCode 8000
>>>>>>> b210a834
        versionName stringVersion

    }
    buildTypes {
        release {
            minifyEnabled false
            proguardFiles getDefaultProguardFile('proguard-android.txt'), 'proguard-rules.pro'
        }
    }
}

dependencies {
    implementation 'com.applovin:applovin-sdk:8.0.0'
    implementation 'com.android.support:appcompat-v7:26.1.0'
    implementation 'com.google.android.gms:play-services-ads:15.0.1'
}

/**
 * Jar task to make a sources jar.
 */
task sourcesJar (type: Jar) {
    classifier = 'sources'
    from android.sourceSets.main.java.srcDirs
}

/**
 * Publish closure consisting of maven publications that will be published using bintrayUpload.
 */
publishing {
    publications {
        applovinPublications(MavenPublication) {
            groupId = stringGroupId
            artifactId = project.name
            version = stringVersion

            // Add the aar artifact to publication.
            artifact("$buildDir/outputs/aar/${project.getName()}-release.aar") {
                builtBy build
            }

            // Add the sources jar artifact to the publication.
            artifact(sourcesJar)
        }
    }
}

/**
 * Bintray closure needed to run the bintrayUpload task.
 *
 * Usage:
 * ./gradlew bintrayUpload -PbintrayUser=YOUR_BINTRAY_USER_ID -PbintrayApiKey=YOUR_BINTRAY_API_KEY
 *
 * The Bintray User ID and API key can be added to your system environment variables as BINTRAY_USER
 * and BINTRAY_API_KEY respectively, and the command could be reduced to:
 * ./gradlew bintrayUpload
 */
bintray {
    user = project.hasProperty('bintrayUser') ? project.property('bintrayUser')
            : System.getenv('BINTRAY_USER')
    key = project.hasProperty('bintrayApiKey') ? project.property('bintrayApiKey')
            : System.getenv('BINTRAY_API_KEY')
    publications = ['applovinPublications']

    dryRun = false // Deploy after running.
    publish = false // Don't auto publish after deploying.

    pkg {
        repo = 'mobile-ads-adapters-android'
        name = "${stringGroupId}.${project.name}" // Display name for the package.
        userOrg = 'google'
        desc = 'AppLovin adapter for Google Mobile Ads mediation.'
        licenses = ['Apache-2.0']
        websiteUrl = 'https://developers.google.com/admob/android/mediation/applovin'
        vcsUrl = 'https://github.com/googleads/googleads-mobile-android-mediation.git'
        issueTrackerUrl = 'https://github.com/googleads/googleads-mobile-android-mediation/issues'
        githubRepo = 'googleads/googleads-mobile-android-mediation'
        version {
            name = stringVersion
        }
    }
}

/**
 * Add dependency tasks for bintrayUpload. The project needs to be built before bintrayUpload
 * task is run.
 */
bintrayUpload.dependsOn(clean, build)
bintrayUpload.mustRunAfter build
build.mustRunAfter clean<|MERGE_RESOLUTION|>--- conflicted
+++ resolved
@@ -9,11 +9,7 @@
  */
 ext {
     // String property to store version name.
-<<<<<<< HEAD
-    stringVersion = "7.8.6.1"
-=======
-    stringVersion = "8.0.0.0"
->>>>>>> b210a834
+    stringVersion = "8.0.0.1"
     // String property to store group id.
     stringGroupId = "com.google.ads.mediation"
 }
@@ -25,11 +21,7 @@
     defaultConfig {
         minSdkVersion 14
         targetSdkVersion 26
-<<<<<<< HEAD
-        versionCode 70861
-=======
-        versionCode 8000
->>>>>>> b210a834
+        versionCode 8001
         versionName stringVersion
 
     }
@@ -42,7 +34,7 @@
 }
 
 dependencies {
-    implementation 'com.applovin:applovin-sdk:8.0.0'
+    implementation 'com.applovin:applovin-sdk:8.0.1'
     implementation 'com.android.support:appcompat-v7:26.1.0'
     implementation 'com.google.android.gms:play-services-ads:15.0.1'
 }
@@ -79,8 +71,7 @@
 /**
  * Bintray closure needed to run the bintrayUpload task.
  *
- * Usage:
- * ./gradlew bintrayUpload -PbintrayUser=YOUR_BINTRAY_USER_ID -PbintrayApiKey=YOUR_BINTRAY_API_KEY
+ * Usage: * ./gradlew bintrayUpload -PbintrayUser=YOUR_BINTRAY_USER_ID -PbintrayApiKey=YOUR_BINTRAY_API_KEY
  *
  * The Bintray User ID and API key can be added to your system environment variables as BINTRAY_USER
  * and BINTRAY_API_KEY respectively, and the command could be reduced to:
